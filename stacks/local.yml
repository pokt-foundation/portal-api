version: '3.5'

services:
<<<<<<< HEAD
  # gateway:
  #   image: pocket-network/gateway
  #   container_name: gateway
  #   build:
  #     context: ..
  #     dockerfile: ./Dockerfile
  #   command: npm run start:watch
  #   env_file:
  #     - ../.env
  #   ports:
  #     - 3000:3000
  #   volumes:
  #     - '../src:/usr/src/gateway/src'
  #     - '../dist:/usr/src/gateway/dist'
  #   depends_on:
  #     - db
  #     - cache
  #     - metricsdb
  #   networks:
  #     - pocket
=======
  gateway:
    image: pocket-network/gateway
    container_name: gateway
    build:
      context: ..
      dockerfile: ./Dockerfile
    command: npm run start:watch
    env_file:
      - ../.env
    ports:
      - 3000:3000
    volumes:
      - '../src:/usr/src/gateway/src'
      - '../dist:/usr/src/gateway/dist'
    depends_on:
      - db
      - cache
      - errorsdb
    networks:
      - pocket
>>>>>>> df7ba999

  db:
    image: mongo:5.0.6
    container_name: db
    env_file:
      - ../.tasks.env
    volumes:
      - ~/.pocket/mongodb:/data/db
    ports:
      - '27017:27017'
    networks:
      - pocket

  cache:
    image: 'redis:alpine'
    container_name: cache
    command: redis-server
    ports:
      - '6379:6379'
    environment:
      - REDIS_REPLICATION_MODE=master
    networks:
      - pocket

  local-cache:
    image: 'redis:alpine'
    container_name: local-cache
    command: redis-server
    ports:
      - '6380:6379'
    environment:
      - REDIS_REPLICATION_MODE=master
    networks:
      - pocket

  # DB to store errors
  errorsdb:
    image: postgres:15.1
    container_name: errorsdb
    environment:
      - POSTGRES_USER=pguser
      - POSTGRES_PASSWORD=pgpassword
      - POSTGRES_DB=gateway
    ports:
      - 5432:5432
    networks:
      - pocket
    volumes:
      - ../scripts/error.init.sql:/docker-entrypoint-initdb.d/init.sql

  influxdb:
    image: quay.io/influxdb/influxdb:v2.0.3
    container_name: influxdb
    volumes:
      - influxdb:/.influxdbv2
    ports:
      - '8086:8086'
    networks:
      - pocket

  influxdb_cli:
    links:
      - influxdb
    image: quay.io/influxdb/influxdb:v2.0.3
    container_name: influxdb_cli
    entrypoint: influx setup --bucket mainnetRelayStaging -t mytoken -o myorg --username=influxuser --password=influxpassword --host=http://influxdb:8086 -f
    restart: on-failure:10
    depends_on:
      - influxdb
    networks:
      - pocket

  telegraf:
    image: telegraf
    container_name: telegraf
    links:
      - influxdb
    volumes:
      - ./telegraf.conf:/etc/telegraf/telegraf.conf
    depends_on:
      - influxdb_cli
    networks:
      - pocket

volumes:
  influxdb:

networks:
  pocket:
    driver: bridge<|MERGE_RESOLUTION|>--- conflicted
+++ resolved
@@ -1,28 +1,6 @@
 version: '3.5'
 
 services:
-<<<<<<< HEAD
-  # gateway:
-  #   image: pocket-network/gateway
-  #   container_name: gateway
-  #   build:
-  #     context: ..
-  #     dockerfile: ./Dockerfile
-  #   command: npm run start:watch
-  #   env_file:
-  #     - ../.env
-  #   ports:
-  #     - 3000:3000
-  #   volumes:
-  #     - '../src:/usr/src/gateway/src'
-  #     - '../dist:/usr/src/gateway/dist'
-  #   depends_on:
-  #     - db
-  #     - cache
-  #     - metricsdb
-  #   networks:
-  #     - pocket
-=======
   gateway:
     image: pocket-network/gateway
     container_name: gateway
@@ -43,7 +21,6 @@
       - errorsdb
     networks:
       - pocket
->>>>>>> df7ba999
 
   db:
     image: mongo:5.0.6
