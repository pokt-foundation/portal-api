--- conflicted
+++ resolved
@@ -48,19 +48,4 @@
     fetchApplication(id: string, filter: FilterExcludingWhere | undefined): Promise<Applications | undefined>;
     fetchRandomLoadBalancerApplication(id: string, applicationIDs: string[], filter: FilterExcludingWhere | undefined): Promise<Applications | undefined>;
     checkDebug(): boolean;
-<<<<<<< HEAD
-    recordMetric({ appPubKey, blockchain, serviceNode, elapsedStart, result, bytes, method, }: {
-        appPubKey: string;
-        blockchain: string;
-        serviceNode: string | undefined;
-        elapsedStart: [number, number];
-        result: number;
-        bytes: number;
-        method: string | undefined;
-    }): Promise<void>;
-    updateServiceNodeQuality(blockchain: string, serviceNode: string, elapsedTime: number, result: number): Promise<void>;
-    fetchServiceLog(blockchain: string, serviceNode: string): Promise<string | null>;
-    cherryPickNode(pocketSession: Session, blockchain: string): Promise<Node>;
-=======
->>>>>>> 42e73c4a
 }