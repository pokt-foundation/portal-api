{
  "name": "@pokt-network/pocket-gateway",
  "version": "1.0.5",
  "description": "The Pocket Network Gateway is a single endpoint that will offer access to the full range of supported blockchains through one URL.",
  "license": "MIT",
  "keywords": [
    "Pocket",
    "Network",
    "SDK",
    "Core",
    "JavaScript",
    "Blockchain",
    "Tool"
  ],
  "main": "index.js",
  "engines": {
    "node": ">=10.19.0 <=12.15.0"
  },
  "scripts": {
    "build": "lb-tsc",
    "build:watch": "lb-tsc --watch",
    "lint": "prettier --check . && npm run eslint .",
    "lint:fix": "npm run eslint:fix && npm run prettier:fix",
    "prettier:cli": "lb-prettier \"**/*.ts\" --ignore-path \"./dist/**/*.js\" --ignore-path \"./dist/**/*.js.map\"",
    "prettier:check": "npm run prettier:cli -- -l",
    "prettier:fix": "prettier --write .",
    "eslint": "lb-eslint --report-unused-disable-directives .",
    "eslint:fix": "npm run eslint -- --fix",
    "pretest": "npm run clean && npm run build",
    "test": "lb-tsc && MONGO_ENDPOINT=test ALTRUISTS='{\"0001\": \"https://user:pass@backups.example.org:18081\"}' mocha --exit --recursive dist/tests",
    "test:parallel": "lb-tsc && MONGO_ENDPOINT=test ALTRUISTS='{\"0001\": \"https://user:pass@backups.example.org:18081\"}' mocha -p --exit --recursive dist/tests",
    "test:cover": "lb-tsc && MONGO_ENDPOINT=test ALTRUISTS='{\"0001\": \"https://user:pass@backups.example.org:18081\"}' nyc mocha --exit --recursive dist/tests",
    "test:dev": "lb-mocha --allow-console-logs dist/tests/**/*.js && npm run posttest",
    "docker:build": "docker build -t pocket-gateway .",
    "docker:run": "docker run -p 3000:3000 -d pocket-gateway",
    "migrate": "node ./dist/migrate",
    "prestart": "npm run build",
    "start": "node -r source-map-support/register .",
    "clean": "lb-clean dist *.tsbuildinfo .eslintcache",
    "start:watch": "tsnodemon -x 'node -r source-map-support/register .'",
    "services:db:up": "docker-compose -f stacks/local.yml up db",
    "services:all:up": "docker-compose -f stacks/local.yml up -d --build",
    "services:all:down": "docker-compose -f stacks/local.yml down",
    "tasks:db:download-production-data": "docker-compose -f stacks/tasks.yml up download-production-data",
    "tasks:db:import-production-data": "docker-compose -f stacks/tasks.yml up import-production-data",
    "prepare": "husky install"
  },
  "repository": {
    "type": "git"
  },
  "author": {
    "name": "Alex Firmani",
    "email": "alex@pokt.network",
    "homepage": "https://github.com/nymd"
  },
  "files": [
    "README.md",
    "index.js",
    "index.d.ts",
    "dist",
    "src",
    "tests"
  ],
  "dependencies": {
    "@influxdata/influxdb-client": "^1.15.0",
    "@loopback/boot": "^3.4.1",
    "@loopback/context": "^3.17.0",
    "@loopback/core": "^2.16.1",
    "@loopback/openapi-v3": "^5.3.1",
    "@loopback/repository": "^3.7.0",
    "@loopback/rest": "^9.3.1",
    "@loopback/rest-explorer": "^3.3.1",
    "@loopback/service-proxy": "^3.2.1",
    "@pokt-network/pocket-js": "0.6.16-rc",
    "aws-sdk": "^2.971.0",
    "axios": "^0.21.1",
    "dotenv": "^8.2.0",
    "eslint-plugin-import": "^2.23.4",
    "ethers": "^5.4.1",
    "got": "^11.1.4",
    "ioredis": "^4.16.3",
    "log-timestamp": "^0.3.0",
    "loopback-connector-mongodb": "^6.0.0",
    "p-queue": "^6.6.2",
    "pg": "^8.2.1",
    "pg-format": "^1.0.4",
<<<<<<< HEAD
    "pm2": "^5.1.1",
    "pocket-tools": "^0.1.1",
=======
>>>>>>> f5a20012
    "s3-streamlogger": "^1.7.0",
    "shortid": "^2.2.15",
    "strong-cryptor": "^2.2.0",
    "tslib": "^2.0.0",
    "winston": "^3.3.3",
    "winston-cloudwatch": "^3.0.1",
    "winston-logzio": "^5.1.2"
  },
  "devDependencies": {
    "@loopback/build": "^6.4.1",
    "@loopback/eslint-config": "^10.2.1",
    "@loopback/testlab": "^3.4.1",
    "@types/ioredis": "^4.26.6",
    "@types/node": "^10.17.60",
    "@types/pg": "^7.14.11",
    "@types/pg-format": "^1.0.1",
    "@types/shortid": "0.0.29",
    "@typescript-eslint/eslint-plugin": "^4.26.1",
    "@typescript-eslint/parser": "^4.26.1",
    "axios-mock-adapter": "^1.19.0",
    "eslint": "^7.28.0",
    "eslint-config-prettier": "^8.3.0",
    "eslint-plugin-eslint-plugin": "^3.0.3",
    "eslint-plugin-mocha": "^9.0.0",
    "husky": "^7.0.1",
    "ioredis-mock": "^5.6.0",
    "lint-staged": "^11.0.0",
    "moq.ts": "^7.4.1",
    "rewiremock": "^3.14.3",
    "source-map-support": "^0.5.19",
    "tsnodemon": "^1.2.2",
    "typescript": "~4.3.2"
  },
  "husky": {
    "hooks": {
      "pre-commit": "lint-staged"
    }
  },
  "lint-staged": {
    "*.(t|j)s": [
      "eslint --fix",
      "prettier --write ."
    ]
  }
}<|MERGE_RESOLUTION|>--- conflicted
+++ resolved
@@ -84,11 +84,8 @@
     "p-queue": "^6.6.2",
     "pg": "^8.2.1",
     "pg-format": "^1.0.4",
-<<<<<<< HEAD
     "pm2": "^5.1.1",
     "pocket-tools": "^0.1.1",
-=======
->>>>>>> f5a20012
     "s3-streamlogger": "^1.7.0",
     "shortid": "^2.2.15",
     "strong-cryptor": "^2.2.0",
