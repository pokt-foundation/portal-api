{
  "shared_envs": [
    {
      "key": "GATEWAY_CLIENT_PRIVATE_KEY",
      "value": "${{ secrets.POCKET_NETWORK_PRODUCTION_CLIENT_PRIVATE_KEY }}"
    },
    {
      "key": "GATEWAY_CLIENT_PASSPHRASE",
      "value": "${{ secrets.POCKET_NETWORK_PRODUCTION_CLIENT_PASSPHRASE }}"
    },
    {
      "key": "REDIS_LOCAL_TTL_FACTOR",
      "value": "${{ secrets.REDIS_LOCAL_TTL_FACTOR }}"
    },
    {
      "key": "MONGO_ENDPOINT",
      "value": "${{ secrets.MONGO_PRODUCTION_ENDPOINT }}"
    },
    {
      "key": "BLOCKED_ADDRESSES_URL",
      "value": "${{ secrets.BLOCKED_ADDRESSES_URL }}"
    },
    {
      "key": "PHD_BASE_URL",
      "value": "${{ secrets.PHD_BASE_URL }}"
    },
    {
      "key": "PHD_API_KEY",
      "value": "${{ secrets.PHD_API_KEY }}"
    },
    {
      "key": "DATABASE_ENCRYPTION_KEY",
      "value": "${{ secrets.DATABASE_PRODUCTION_ENCRYPTION_KEY }}"
    },
    {
      "key": "DISPATCH_URL",
      "value": "${{ secrets.DISPATCH_URL }}"
    },
    {
      "key": "ALTRUISTS",
      "value": "${{ secrets.POCKET_NETWORK_PRODUCTION_ALTRUISTS }}"
    },
    {
      "key": "REDIRECTS",
      "value": "${{ secrets.POCKET_NETWORK_PRODUCTION_REDIRECTS }}"
    },
    {
      "key": "LOCAL_REDIS_ENDPOINT",
      "value": "172.17.0.1:6379"
    },
    {
      "key": "REDIS_PORT",
      "value": 6379
    },
    {
      "key": "POCKET_SESSION_BLOCK_FREQUENCY",
      "value": 4
    },
    {
      "key": "POCKET_BLOCK_TIME",
      "value": 1038000
    },
    {
      "key": "POCKET_RELAY_RETRIES",
      "value": 0
    },
    {
      "key": "DEFAULT_SYNC_ALLOWANCE",
      "value": 5
    },
    {
      "key": "DEFAULT_LOG_LIMIT_BLOCKS",
      "value": 10000
    },
    {
      "key": "AAT_PLAN",
      "value": "premium"
    },
    {
      "key": "NODE_ENV",
      "value": "production"
    },
    {
      "key": "PSQL_CONNECTION",
      "value": "${{ secrets.PSQL_CONNECTION }}"
    },
    {
      "key": "PSQL_CERTIFICATE",
      "value": "https://s3.amazonaws.com/rds-downloads/rds-ca-2019-root.pem"
    },
    {
      "key": "LOG_TO_CLOUDWATCH",
      "value": false
    },
    {
      "key": "AWS_ACCESS_KEY_ID",
      "value": "${{ secrets.AWS_ACCESS_KEY_ID }}"
    },
    {
      "key": "AWS_SECRET_ACCESS_KEY",
      "value": "${{ secrets.AWS_SECRET_ACCESS_KEY }}"
    },
    {
      "key": "COMMIT_HASH",
      "value": "${{ github.sha }}"
    },
    {
      "key": "ARCHIVAL_CHAINS",
      "value": "0022,0028,0010,000A,000B,000C"
    },
    {
      "key": "LOG_TO_LOKI",
      "value": "${{ secrets.LOG_TO_LOKI }}"
<<<<<<< HEAD
    },
    {
      "key": "LOKI_BASIC_AUTH",
      "value": "${{ secrets.LOKI_BASIC_AUTH }}"
    },
    {
=======
    },
    {
      "key": "LOKI_BASIC_AUTH",
      "value": "${{ secrets.LOKI_BASIC_AUTH }}"
    },
    {
>>>>>>> 7638a73e
      "key": "LOKI_HOST",
      "value": "${{ secrets.LOKI_HOST }}"
    },
    {
      "key": "ALWAYS_REDIRECT_TO_ALTRUISTS",
      "value": "${{ secrets.ALWAYS_REDIRECT_TO_ALTRUISTS }}"
    },
    {
      "key": "SILENT_LOGGING",
      "value": true
    },
    {
      "key": "LOG_CHERRY_PICKER_STATS",
      "value": "${{ secrets.LOG_CHERRY_PICKER_STATS }}"
    },
    {
      "key": "RATE_LIMITER_URL",
      "value": "${{ secrets.RATE_LIMITER_URL }}"
    },
    {
      "key": "RATE_LIMITER_TOKEN",
      "value": "${{ secrets.RATE_LIMITER_TOKEN }}"
    },
    {
      "key": "INFLUX_URLS",
      "value": "${{ secrets.INFLUX_URLS }}"
    },
    {
      "key": "INFLUX_TOKENS",
      "value": "${{ secrets.INFLUX_TOKENS }}"
    },
    {
      "key": "INFLUX_ORGS",
      "value": "${{ secrets.INFLUX_ORGS }}"
    },
    {
      "key": "ALTRUIST_ONLY_CHAINS",
      "value": "${{ secrets.ALTRUIST_ONLY_CHAINS }}"
    },
    {
      "key": "GATEWAY_HOST",
      "value": "${{ secrets.GATEWAY_HOST }}"
    }
  ]
}<|MERGE_RESOLUTION|>--- conflicted
+++ resolved
@@ -111,21 +111,12 @@
     {
       "key": "LOG_TO_LOKI",
       "value": "${{ secrets.LOG_TO_LOKI }}"
-<<<<<<< HEAD
     },
     {
       "key": "LOKI_BASIC_AUTH",
       "value": "${{ secrets.LOKI_BASIC_AUTH }}"
     },
     {
-=======
-    },
-    {
-      "key": "LOKI_BASIC_AUTH",
-      "value": "${{ secrets.LOKI_BASIC_AUTH }}"
-    },
-    {
->>>>>>> 7638a73e
       "key": "LOKI_HOST",
       "value": "${{ secrets.LOKI_HOST }}"
     },
