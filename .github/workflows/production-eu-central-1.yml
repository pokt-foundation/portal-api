# .github/workflows: DO NOT MODIFY HERE BUT RATHER REFER TO THEIR CORRESPONDING
# TEMPLATE IN THE POCKET-GATEWWAY FOLDER OTHERWISE YOUR CHANGES WILL BE OVERWRITTEN
name: Terraform Production Deployment eu-central-1

on:
  push:
    branches: [master, eth-altruist]

jobs:
  deploy:
    name: Gateway
    runs-on: ubuntu-latest

    steps:
      - name: Checkout
        uses: actions/checkout@v2

      - name: Configure AWS credentials
        uses: aws-actions/configure-aws-credentials@v1
        with:
          aws-access-key-id: ${{ secrets.AWS_ACCESS_KEY_ID }}
          aws-secret-access-key: ${{ secrets.AWS_SECRET_ACCESS_KEY }}
          aws-region: eu-central-1

      - name: Login to Amazon ECR
        id: login-ecr
        uses: aws-actions/amazon-ecr-login@v1

      - name: Make envfile eu-central-1
        uses: SpicyPizza/create-envfile@v1
        with:
          envkey_GATEWAY_CLIENT_PRIVATE_KEY: ${{ secrets.POCKET_NETWORK_PRODUCTION_CLIENT_PRIVATE_KEY }}
          envkey_GATEWAY_CLIENT_PASSPHRASE: ${{ secrets.POCKET_NETWORK_PRODUCTION_CLIENT_PASSPHRASE }}
          envkey_REDIS_LOCAL_TTL_FACTOR: ${{ secrets.REDIS_LOCAL_TTL_FACTOR }}
          envkey_MONGO_ENDPOINT: ${{ secrets.MONGO_PRODUCTION_ENDPOINT }}
          envkey_BLOCKED_ADDRESSES_URL: ${{ secrets.BLOCKED_ADDRESSES_URL }}
          envkey_DATABASE_ENCRYPTION_KEY: ${{ secrets.DATABASE_PRODUCTION_ENCRYPTION_KEY }}
          envkey_DISPATCH_URL: ${{ secrets.DISPATCH_URL }}
          envkey_ALTRUISTS: ${{ secrets.POCKET_NETWORK_PRODUCTION_ALTRUISTS }}
          envkey_REDIRECTS: ${{ secrets.POCKET_NETWORK_PRODUCTION_REDIRECTS }}
          envkey_LOCAL_REDIS_ENDPOINT: 172.17.0.1:6379
          envkey_REDIS_PORT: 6379
          envkey_POCKET_NETWORK_NODE_URL: ${{ secrets.POCKET_NETWORK_MAINNET_NODE_URL }}
          envkey_POCKET_SESSION_BLOCK_FREQUENCY: 4
          envkey_POCKET_BLOCK_TIME: 1038000
          envkey_POCKET_RELAY_RETRIES: 0
          envkey_DEFAULT_SYNC_ALLOWANCE: 5
          envkey_DEFAULT_LOG_LIMIT_BLOCKS: 10000
          envkey_AAT_PLAN: premium
          envkey_NODE_ENV: production
          envkey_PSQL_CONNECTION: ${{ secrets.PSQL_CONNECTION }}
          envkey_PSQL_CERTIFICATE: https://s3.amazonaws.com/rds-downloads/rds-ca-2019-root.pem
          envkey_LOG_TO_CLOUDWATCH: false
          envkey_AWS_ACCESS_KEY_ID: ${{ secrets.AWS_ACCESS_KEY_ID }}
          envkey_AWS_SECRET_ACCESS_KEY: ${{ secrets.AWS_SECRET_ACCESS_KEY }}
          envkey_COMMIT_HASH: ${{ github.sha }}
          envkey_ARCHIVAL_CHAINS: 0022,0028,0010,000A,000B,000C
          envkey_LOG_TO_DATADOG: true
          envkey_DATADOG_API_KEY: ${{ secrets.DATADOG_API_KEY }}
<<<<<<< HEAD
          envkey_LOG_TO_LOKI: ${{ secrets.LOG_TO_LOKI }}
=======
          envkey_LOG_TO_LOKI: true
>>>>>>> 2f073490
          envkey_LOKI_BASIC_AUTH: ${{ secrets.LOKI_BASIC_AUTH }}
          envkey_LOKI_HOST: ${{ secrets.LOKI_HOST }}
          envkey_ALWAYS_REDIRECT_TO_ALTRUISTS: ${{ secrets.ALWAYS_REDIRECT_TO_ALTRUISTS }}
          envkey_SILENT_LOGGING: true
          envkey_LOG_CHERRY_PICKER_STATS: ${{ secrets.LOG_CHERRY_PICKER_STATS }}
          envkey_RATE_LIMITER_URL: ${{ secrets.RATE_LIMITER_URL }}
          envkey_RATE_LIMITER_TOKEN: ${{ secrets.RATE_LIMITER_TOKEN }}
          envkey_INFLUX_URLS: ${{ secrets.INFLUX_URLS }}
          envkey_INFLUX_TOKENS: ${{ secrets.INFLUX_TOKENS }}
          envkey_INFLUX_ORGS: ${{ secrets.INFLUX_ORGS }}
          envkey_ALTRUIST_ONLY_CHAINS: ${{ secrets.ALTRUIST_ONLY_CHAINS }}
          envkey_GATEWAY_HOST: ${{ secrets.GATEWAY_HOST }}
          envkey_REMOTE_REDIS_ENDPOINT: gateway-prod-redis.6iq570.clustercfg.euc1.cache.amazonaws.com
          envkey_REGION: 'eu-central-1'
          envkey_REGION_NAME: 'eu-central-1'
          file_name: .env

      - name: Build, tag, and push image to Amazon ECR
        id: build-image
        env:
          ECR_REGISTRY: ${{ steps.login-ecr.outputs.registry }}
          ECR_REPOSITORY: gateway-prod
          IMAGE_TAG: latest
        run: |
          docker build -t $ECR_REGISTRY/$ECR_REPOSITORY:$IMAGE_TAG .
          docker push $ECR_REGISTRY/$ECR_REPOSITORY:$IMAGE_TAG
          echo "::set-output name=image::$ECR_REGISTRY/$ECR_REPOSITORY:$IMAGE_TAG"

      - name: Fill in the new image ID / eu-central-1 - gateway
        id: task-def-eu-central-1-gateway
        uses: aws-actions/amazon-ecs-render-task-definition@master
        with:
          task-definition: pocket-gateway/tasks/production/ecs-task-definition.json
          container-name: gateway
          image: ${{ steps.build-image.outputs.image }}
          # Needs to be set at container level to be read by the dd agent
          environment-variables: |
            DD_RUNTIME_METRICS_ENABLED=true
            DD_PROFILING_ENABLED=true
            DD_SERVICE=/eu-central-1/ecs/gateway
            DD_VERSION=${{ github.sha }}
            DD_ENV=production
            DD_AGENT_HOST=datadog-agent

      - name: Fill in the new image ID / eu-central-1 - datadog-agent
        id: task-def-eu-central-1-datadog-agent
        uses: aws-actions/amazon-ecs-render-task-definition@master
        with:
          task-definition: ${{ steps.task-def-eu-central-1-gateway.outputs.task-definition }}
          container-name: datadog-agent
          image: gcr.io/datadoghq/agent:latest
          environment-variables: |
            DD_API_KEY=${{ secrets.DATADOG_API_KEY }}
            DD_SITE=datadoghq.eu
            DD_LOGS_ENABLED=false
            DD_APM_ENABLED=true
            DD_DOGSTATSD_NON_LOCAL_TRAFFIC=true

      - name: Deploy / eu-central-1
        uses: aws-actions/amazon-ecs-deploy-task-definition@v1
        with:
          task-definition: ${{ steps.task-def-eu-central-1-datadog-agent.outputs.task-definition }}
          service: gateway-prod
          cluster: gateway-prod
          wait-for-service-stability: true<|MERGE_RESOLUTION|>--- conflicted
+++ resolved
@@ -57,11 +57,7 @@
           envkey_ARCHIVAL_CHAINS: 0022,0028,0010,000A,000B,000C
           envkey_LOG_TO_DATADOG: true
           envkey_DATADOG_API_KEY: ${{ secrets.DATADOG_API_KEY }}
-<<<<<<< HEAD
           envkey_LOG_TO_LOKI: ${{ secrets.LOG_TO_LOKI }}
-=======
-          envkey_LOG_TO_LOKI: true
->>>>>>> 2f073490
           envkey_LOKI_BASIC_AUTH: ${{ secrets.LOKI_BASIC_AUTH }}
           envkey_LOKI_HOST: ${{ secrets.LOKI_HOST }}
           envkey_ALWAYS_REDIRECT_TO_ALTRUISTS: ${{ secrets.ALWAYS_REDIRECT_TO_ALTRUISTS }}
