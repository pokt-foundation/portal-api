--- conflicted
+++ resolved
@@ -33,13 +33,10 @@
   AWS_REGION: 'test',
   BLOCKED_ADDRESSES_URL: 'https://blocked.addresses',
   RATE_LIMITER_URL: 'https://rate.limiter',
-<<<<<<< HEAD
   RELAY_SECURITY_URL: '',
-=======
   RATE_LIMITER_TOKEN: 'rate-limiter-token',
   ALTRUIST_ONLY_CHAINS: '',
   GATEWAY_HOST: 'localhost',
->>>>>>> df7ba999
 }
 
 export async function setupApplication(pocket?: Relayer, envs?: object): Promise<AppWithClient> {
