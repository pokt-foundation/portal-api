--- conflicted
+++ resolved
@@ -691,7 +691,7 @@
 
       mock.fail = true
 
-      const pocket = mock.getObject()
+      const pocket = mock.object()
 
       const poktRelayer = new PocketRelayer({
         host: 'eth-mainnet',
@@ -736,7 +736,7 @@
 
       mock.fail = true
 
-      const pocket = mock.getObject()
+      const pocket = mock.object()
 
       const poktRelayer = new PocketRelayer({
         host: 'eth-mainnet',
@@ -781,10 +781,13 @@
 
       const { chainChecker: mockChainChecker, syncChecker: mockSyncChecker } = mockChainAndSyncChecker(5, 5)
 
-      mock.relayResponse =
+      rawData =
+        '{"method":"eth_getLogs","params":[{"fromBlock":"0xc5bdc9","toBlock":"0xc5bdc9","address":"0xdef1c0ded9bec7f1a1670819833240f027b25eff"}],"id":1,"jsonrpc":"2.0"}'
+
+      mock.relayResponse[rawData] =
         '{"jsonrpc":"2.0","id":1,"result":[{"address":"0xdef1c0ded9bec7f1a1670819833240f027b25eff","blockHash":"0x2ad90e24266edd835bb03071c0c0b58ee8356c2feb4576d15b3c2c2b2ef319c5","blockNumber":"0xc5bdc9","data":"0x000000000000000000000000c02aaa39b223fe8d0a0e5c4f27ead9083c756cc2000000000000000000000000767fe9edc9e0df98e07454847909b5e959d7ca0e0000000000000000000000000000000000000000000000019274b259f653fc110000000000000000000000000000000000000000000000104bf2ffa4dcbf8de5","logIndex":"0x4c","removed":false,"topics":["0x0f6672f78a59ba8e5e5b5d38df3ebc67f3c792e2c9259b8d97d7f00dd78ba1b3","0x000000000000000000000000e5feeac09d36b18b3fa757e5cf3f8da6b8e27f4c"],"transactionHash":"0x14430f1e344b5f95ea68a5f4c0538fc732cc97efdc68f6ee0ba20e2c633542f6","transactionIndex":"0x1a"}]}'
 
-      const pocket = mock.getObject()
+      const pocket = mock.object()
 
       const poktRelayer = new PocketRelayer({
         host: 'eth-mainnet',
@@ -806,9 +809,6 @@
         aatPlan: AatPlans.FREEMIUM,
       })
 
-      rawData =
-        '{"method":"eth_getLogs","params":[{"fromBlock":"0xc5bdc9","toBlock":"0xc5bdc9","address":"0xdef1c0ded9bec7f1a1670819833240f027b25eff"}],"id":1,"jsonrpc":"2.0"}'
-
       const relayResponse = await poktRelayer.sendRelay({
         rawData,
         relayPath: '',
@@ -820,7 +820,7 @@
         relayRetries: 0,
       })
 
-      expect(relayResponse).to.be.deepEqual(JSON.parse(mock.relayResponse as string))
+      expect(relayResponse).to.be.deepEqual(JSON.parse(mock.relayResponse[rawData] as string))
     })
 
     describe('security checks', () => {
@@ -993,16 +993,11 @@
       const getAltruistRelayer = (relayResponse?: string): PocketRelayer => {
         const { chainChecker: mockChainChecker, syncChecker: mockSyncChecker } = mockChainAndSyncChecker(0, 5)
 
-<<<<<<< HEAD
-        const mock = new PocketMock()
-        const pocket = mock.getObject()
+        const pocket = pocketMock.object()
 
         if (relayResponse) {
-          mock.relayResponse = relayResponse
+          pocketMock.relayResponse[rawData] = relayResponse
         }
-=======
-        const pocket = pocketMock.object()
->>>>>>> 96e4aa17
 
         const poktRelayer = new PocketRelayer({
           host: 'eth-mainnet',
@@ -1150,10 +1145,10 @@
         const mockRelayResponse =
           '{"jsonrpc":"2.0","id":1,"result":[{"address":"0xdef1c0ded9bec7f1a1670819833240f027b25eff","blockHash":"0x2ad90e24266edd835bb03071c0c0b58ee8356c2feb4576d15b3c2c2b2ef319c5","blockNumber":"0xc5bdc9","data":"0x000000000000000000000000c02aaa39b223fe8d0a0e5c4f27ead9083c756cc2000000000000000000000000767fe9edc9e0df98e07454847909b5e959d7ca0e0000000000000000000000000000000000000000000000019274b259f653fc110000000000000000000000000000000000000000000000104bf2ffa4dcbf8de5","logIndex":"0x4c","removed":false,"topics":["0x0f6672f78a59ba8e5e5b5d38df3ebc67f3c792e2c9259b8d97d7f00dd78ba1b3","0x000000000000000000000000e5feeac09d36b18b3fa757e5cf3f8da6b8e27f4c"],"transactionHash":"0x14430f1e344b5f95ea68a5f4c0538fc732cc97efdc68f6ee0ba20e2c633542f6","transactionIndex":"0x1a"}]}'
 
-        const altruistRelayer = getAltruistRelayer(mockRelayResponse)
-
         rawData =
           '{"method":"eth_getLogs","params":[{"fromBlock":"0x9c5bb6","address":"0xdef1c0ded9bec7f1a1670819833240f027b25eff"}],"id":1,"jsonrpc":"2.0"}'
+
+        const altruistRelayer = getAltruistRelayer(mockRelayResponse)
 
         axiosMock.onPost(ALTRUISTS['0021'], blockNumberData).reply(200, blockNumberRespose)
         axiosMock.onPost(ALTRUISTS['0021'], JSON.parse(rawData)).reply(200, mockRelayResponse)
