--- conflicted
+++ resolved
@@ -70,12 +70,9 @@
     blockchain: 'eth-mainnet-string',
     active: true,
     nodeCount: 1,
-<<<<<<< HEAD
     logLimitBlocks: 10000,
     chainIDCheck: '{"method":"eth_chainId","id":1,"jsonrpc":"2.0"}',
     syncCheck: '{"method":"eth_blockNumber","id":1,"jsonrpc":"2.0"}',
-=======
->>>>>>> 8167d927
   },
 ]
 
