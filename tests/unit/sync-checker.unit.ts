--- conflicted
+++ resolved
@@ -108,16 +108,13 @@
   beforeEach(async () => {
     logSpy = sinon.spy(logger, 'log')
 
-<<<<<<< HEAD
     axiosMock.reset()
 
     axiosMock.onPost('https://user:pass@backups.example.org:18081/v1/query/node').reply(200, {
       service_url: 'https://localhost:443',
     })
 
-=======
     // Add relay responses to the Pocket mock class
->>>>>>> f5a20012
     pocketMock = new PocketMock(undefined, undefined, pocketConfiguration)
     pocketMock.relayResponse[blockchains['0021'].syncCheckOptions.body] = EVM_RELAY_RESPONSE
     pocketMock.relayResponse[blockchains['0006'].syncCheckOptions.body] = SOLANA_RELAY_RESPONSE
