--- conflicted
+++ resolved
@@ -1,4 +1,3 @@
-<<<<<<< HEAD
 // import axios from 'axios'
 // import MockAdapter from 'axios-mock-adapter'
 // import RedisMock from 'ioredis-mock'
@@ -79,7 +78,7 @@
 //     const configuration = getPocketConfigOrDefault({
 //       requestTimeout: 10000,
 //     })
-//     const expectedTimeout = 4000
+//     const expectedTimeout = 2000
 //     const newConfig = chainChecker.updateConfigurationTimeout(configuration)
 
 //     expect(newConfig.requestTimeOut).to.be.equal(expectedTimeout)
@@ -337,345 +336,4 @@
 
 //     expect(removedNode).to.have.length(1)
 //   })
-// })
-=======
-import axios from 'axios'
-import MockAdapter from 'axios-mock-adapter'
-import RedisMock from 'ioredis-mock'
-import { expect, sinon } from '@loopback/testlab'
-import { Configuration, Session, RpcError } from '@pokt-network/pocket-js'
-
-import { getPocketConfigOrDefault } from '../../src/config/pocket-config'
-import { ChainChecker } from '../../src/services/chain-checker'
-import { CherryPicker } from '../../src/services/cherry-picker'
-import { MetricsRecorder } from '../../src/services/metrics-recorder'
-import { MAX_RELAYS_ERROR } from '../../src/utils/constants'
-import { hashBlockchainNodes } from '../../src/utils/helpers'
-import { metricsRecorderMock } from '../mocks/metrics-recorder'
-import { DEFAULT_NODES, PocketMock } from '../mocks/pocketjs'
-
-const logger = require('../../src/services/logger')
-
-const CHAINCHECK_PAYLOAD = '{"method":"eth_chainId","id":1,"jsonrpc":"2.0"}'
-
-const DEFAULT_CHAINCHECK_RESPONSE = '{"id":1,"jsonrpc":"2.0","result":"0x64"}'
-
-describe('Chain checker service (unit)', () => {
-  let chainChecker: ChainChecker
-  let metricsRecorder: MetricsRecorder
-  let redis: RedisMock
-  let cherryPicker: CherryPicker
-  let pocketConfiguration: Configuration
-  let pocketMock: PocketMock
-  let logSpy: sinon.SinonSpy
-  let axiosMock: MockAdapter
-
-  const origin = 'unit-test'
-
-  before('initialize variables', async () => {
-    redis = new RedisMock(0, '')
-    cherryPicker = new CherryPicker({ redis, checkDebug: false })
-    metricsRecorder = metricsRecorderMock(redis, cherryPicker)
-    chainChecker = new ChainChecker(redis, metricsRecorder, origin)
-    pocketConfiguration = getPocketConfigOrDefault()
-
-    axiosMock = new MockAdapter(axios)
-    axiosMock.onPost('https://user:pass@backups.example.org:18081/v1/query/node').reply(200, {
-      service_url: 'https://localhost:443',
-    })
-  })
-
-  beforeEach(async () => {
-    logSpy = sinon.spy(logger, 'log')
-
-    pocketMock = new PocketMock()
-    pocketMock.relayResponse[CHAINCHECK_PAYLOAD] = DEFAULT_CHAINCHECK_RESPONSE
-
-    await redis.flushall()
-  })
-
-  afterEach(() => {
-    sinon.restore()
-  })
-
-  after(() => {
-    axiosMock.restore()
-    sinon.restore()
-  })
-
-  it('should be defined', async () => {
-    expect(chainChecker).to.be.ok()
-  })
-
-  it('updates the configuration consensus to one already set', () => {
-    const configuration = getPocketConfigOrDefault({ consensusNodeCount: 9 })
-    const expectedConsensusCount = 5
-    const newConfig = chainChecker.updateConfigurationConsensus(configuration)
-
-    expect(newConfig.consensusNodeCount).to.be.equal(expectedConsensusCount)
-  })
-
-  it('updates the configuration request timeout to one already set', () => {
-    const configuration = getPocketConfigOrDefault({
-      requestTimeout: 10000,
-    })
-    const expectedTimeout = 2000
-    const newConfig = chainChecker.updateConfigurationTimeout(configuration)
-
-    expect(newConfig.requestTimeOut).to.be.equal(expectedTimeout)
-  })
-
-  describe('getNodeChainLog function', () => {
-    it('Retrieve the logs of a node', async () => {
-      const node = DEFAULT_NODES[0]
-
-      pocketMock.relayResponse[CHAINCHECK_PAYLOAD] = '{"id":1,"jsonrpc":"2.0","result":"0x64"}'
-
-      const pocketClient = pocketMock.object()
-      const nodeLog = await chainChecker.getNodeChainLog({
-        node,
-        requestID: '1234',
-        blockchainID: '0027',
-        chainCheck: CHAINCHECK_PAYLOAD,
-        pocket: pocketClient,
-        applicationID: '',
-        applicationPublicKey: '',
-        pocketAAT: undefined,
-        pocketConfiguration,
-        pocketSession: undefined,
-        sessionHash: '',
-      })
-
-      const expectedChainID = 100 // 0x64 to base 10
-
-      expect(nodeLog.node).to.be.equal(node)
-      expect(nodeLog.chainID).to.be.equal(expectedChainID)
-    })
-
-    it('Fails gracefully on handled error result', async () => {
-      const node = DEFAULT_NODES[0]
-
-      pocketMock.fail = true
-
-      const pocketClient = pocketMock.object()
-      const nodeLog = await chainChecker.getNodeChainLog({
-        node,
-        requestID: '1234',
-        blockchainID: '0027',
-        chainCheck: CHAINCHECK_PAYLOAD,
-        pocket: pocketClient,
-        applicationID: '',
-        applicationPublicKey: '',
-        pocketAAT: undefined,
-        pocketConfiguration,
-        pocketSession: undefined,
-        sessionHash: '',
-      })
-
-      const expectedChainID = 0
-
-      expect(nodeLog.node).to.be.equal(node)
-      expect(nodeLog.chainID).to.be.equal(expectedChainID)
-    })
-
-    it('Fails gracefully on unhandled error result', async () => {
-      const node = DEFAULT_NODES[0]
-
-      // Invalid JSON string
-      pocketMock.relayResponse[CHAINCHECK_PAYLOAD] = 'id":1,"jsonrp:"2.0","result": "0x64"}'
-
-      const pocketClient = pocketMock.object()
-      const nodeLog = await chainChecker.getNodeChainLog({
-        node,
-        requestID: '1234',
-        blockchainID: '0027',
-        chainCheck: CHAINCHECK_PAYLOAD,
-        pocket: pocketClient,
-        applicationID: '',
-        applicationPublicKey: '',
-        pocketAAT: undefined,
-        pocketConfiguration,
-        pocketSession: undefined,
-        sessionHash: '',
-      })
-
-      const expectedChainID = 0
-
-      expect(nodeLog.node).to.be.equal(node)
-      expect(nodeLog.chainID).to.be.equal(expectedChainID)
-
-      const expectedLog = logSpy.calledWith(
-        'error',
-        sinon.match((arg: string) => arg.startsWith('CHAIN CHECK ERROR UNHANDLED'))
-      )
-
-      expect(expectedLog).to.be.true()
-    })
-  })
-
-  it('Retrieve the logs of all the nodes in a pocket session', async () => {
-    const nodes = DEFAULT_NODES
-
-    const pocketClient = pocketMock.object()
-    const nodeLogs = await chainChecker.getNodeChainLogs({
-      nodes,
-      requestID: '1234',
-      blockchainID: '0027',
-      chainCheck: CHAINCHECK_PAYLOAD,
-      pocket: pocketClient,
-      applicationID: '',
-      applicationPublicKey: '',
-      pocketAAT: undefined,
-      pocketConfiguration,
-      pocketSession: undefined,
-      sessionHash: '',
-    })
-
-    const expectedChainID = 100 // 0x64 to base 10
-
-    nodeLogs.forEach((nodeLog, idx: number) => {
-      expect(nodeLog.node).to.be.deepEqual(nodes[idx])
-      expect(nodeLog.chainID).to.be.equal(expectedChainID)
-    })
-  })
-
-  it('performs the chain check successfully', async () => {
-    const nodes = DEFAULT_NODES
-
-    const pocketClient = pocketMock.object()
-    const chainID = 100
-    const redisGetSpy = sinon.spy(redis, 'get')
-    const redisSetSpy = sinon.spy(redis, 'set')
-
-    let checkedNodes = (
-      await chainChecker.chainIDFilter({
-        nodes,
-        requestID: '1234',
-        blockchainID: '0027',
-        chainCheck: CHAINCHECK_PAYLOAD,
-        pocket: pocketClient,
-        applicationID: '',
-        applicationPublicKey: '',
-        pocketAAT: undefined,
-        pocketConfiguration,
-        pocketSession: (await pocketClient.sessionManager.getCurrentSession(
-          undefined,
-          undefined,
-          undefined,
-          undefined
-        )) as Session,
-        chainID,
-      })
-    ).nodes
-
-    expect(checkedNodes).to.be.Array()
-    expect(checkedNodes).to.have.length(5)
-
-    expect(redisGetSpy.callCount).to.be.equal(13)
-    expect(redisSetSpy.callCount).to.be.equal(8)
-
-    // Subsequent calls should retrieve results from redis instead
-    checkedNodes = (
-      await chainChecker.chainIDFilter({
-        nodes,
-        requestID: '1234',
-        blockchainID: '0027',
-        chainCheck: CHAINCHECK_PAYLOAD,
-        pocket: pocketClient,
-        applicationID: '',
-        applicationPublicKey: '',
-        pocketAAT: undefined,
-        pocketConfiguration,
-        pocketSession: (await pocketClient.sessionManager.getCurrentSession(
-          undefined,
-          undefined,
-          undefined,
-          undefined
-        )) as Session,
-        chainID,
-      })
-    ).nodes
-
-    expect(redisGetSpy.callCount).to.be.equal(15)
-    expect(redisSetSpy.callCount).to.be.equal(8)
-  })
-
-  it('fails the chain check', async () => {
-    const nodes = DEFAULT_NODES
-
-    // Default nodes are set with a chainID of 100
-    pocketMock.relayResponse[CHAINCHECK_PAYLOAD] = '{"id":1,"jsonrpc":"2.0","result":"0xC8"}' // 0xC8 to base 10: 200
-
-    const pocketClient = pocketMock.object()
-    const chainID = 100
-    const { nodes: checkedNodes } = await chainChecker.chainIDFilter({
-      nodes,
-      requestID: '1234',
-      blockchainID: '0027',
-      chainCheck: CHAINCHECK_PAYLOAD,
-      pocket: pocketClient,
-      applicationID: '',
-      applicationPublicKey: '',
-      pocketAAT: undefined,
-      pocketConfiguration,
-      pocketSession: (await pocketClient.sessionManager.getCurrentSession(
-        undefined,
-        undefined,
-        undefined,
-        undefined
-      )) as Session,
-      chainID,
-    })
-
-    expect(checkedNodes).to.be.Array()
-    expect(checkedNodes).to.have.length(0)
-  })
-
-  it('Fails the chain check due to max relays error on a node', async () => {
-    const nodes = DEFAULT_NODES
-    const blockchainID = '0027'
-
-    // Fails last node due to max relays
-    pocketMock.relayResponse[CHAINCHECK_PAYLOAD] = [
-      DEFAULT_CHAINCHECK_RESPONSE,
-      DEFAULT_CHAINCHECK_RESPONSE,
-      DEFAULT_CHAINCHECK_RESPONSE,
-      DEFAULT_CHAINCHECK_RESPONSE,
-      new RpcError('90', MAX_RELAYS_ERROR),
-    ]
-
-    const pocketClient = pocketMock.object()
-    const chainID = 100
-
-    const pocketSession = (await pocketClient.sessionManager.getCurrentSession(
-      undefined,
-      undefined,
-      undefined,
-      undefined
-    )) as Session
-
-    const { nodes: checkedNodes } = await chainChecker.chainIDFilter({
-      nodes,
-      requestID: '1234',
-      blockchainID: blockchainID,
-      chainCheck: CHAINCHECK_PAYLOAD,
-      pocket: pocketClient,
-      applicationID: '',
-      applicationPublicKey: '',
-      pocketAAT: undefined,
-      pocketConfiguration,
-      chainID,
-      pocketSession,
-    })
-
-    expect(checkedNodes).to.be.Array()
-    expect(checkedNodes).to.have.length(4)
-
-    const removedNode = await redis.smembers(
-      `session-${await hashBlockchainNodes(blockchainID, pocketSession.sessionNodes, redis)}`
-    )
-
-    expect(removedNode).to.have.length(1)
-  })
-})
->>>>>>> b26739c1
+// })