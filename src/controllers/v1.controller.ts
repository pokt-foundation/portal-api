--- conflicted
+++ resolved
@@ -128,13 +128,8 @@
     try {
       const loadBalancer = await this.fetchLoadBalancer(id, filter);
       if (loadBalancer?.id) {
-<<<<<<< HEAD
-        // eslint-disable-next-line
-        const [blockchain, _] = await this.pocketRelayer.loadBlockchain();
-=======
         // eslint-disable-next-line 
         const [blockchain, _enforceResult, _syncCheck] = await this.pocketRelayer.loadBlockchain();
->>>>>>> d3976e78
         // Fetch applications contained in this Load Balancer. Verify they exist and choose
         // one randomly for the relay.
         const application = await this.fetchLoadBalancerApplication(
