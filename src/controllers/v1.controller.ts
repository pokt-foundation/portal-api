import { Relayer } from '@pokt-foundation/pocketjs-relayer'
import { HTTPMethod } from '@pokt-foundation/pocketjs-types'
import jsonrpc, { ErrorObject, JsonRpcError } from 'jsonrpc-lite'
import { Pool as PGPool } from 'pg'
import { inject } from '@loopback/context'
import { FilterExcludingWhere, repository } from '@loopback/repository'
import { get, param, post, requestBody, Request, RestBindings } from '@loopback/rest'
import { WriteApi } from '@influxdata/influxdb-client'
import { Applications, GatewaySettings, LoadBalancers } from '../models'
import { StickinessOptions } from '../models/load-balancers.model'
import { ApplicationsRepository, BlockchainsRepository, LoadBalancersRepository } from '../repositories'
import { Cache } from '../services/cache'
import { ChainChecker } from '../services/chain-checker'
import { CherryPicker } from '../services/cherry-picker'
import { MergeChecker } from '../services/merge-checker'
import { MetricsRecorder } from '../services/metrics-recorder'
import { PocketRelayer } from '../services/pocket-relayer'
import { SyncChecker } from '../services/sync-checker'
import { checkWhitelist, RateLimiter, shouldRateLimit } from '../utils/enforcements'
import { parseRawData, parseRPCID } from '../utils/parsing'
import { getBlockchainAliasesByDomain, loadBlockchain } from '../utils/relayer'
import { SendRelayOptions } from '../utils/types'
const logger = require('../services/logger')

const DEFAULT_STICKINESS_APP_PARAMS = {
  preferredApplicationID: '',
  preferredNodeAddress: '',
  rpcID: 0,
}
const DEFAULT_STICKINESS_PARAMS = {
  stickiness: false,
  duration: 30, // seconds
  useRPCID: true,
  relaysLimit: 0,
  stickyOrigins: [],
  rpcIDThreshold: 2,
}

export class V1Controller {
  cherryPicker: CherryPicker
  metricsRecorder: MetricsRecorder
  pocketRelayer: PocketRelayer
  syncChecker: SyncChecker
  chainChecker: ChainChecker
  mergeChecker: MergeChecker

  constructor(
    @inject(RestBindings.Http.REQUEST) private request: Request,
    @inject('secretKey') private secretKey: string,
    @inject('host') private host: string,
    @inject('origin') private origin: string,
    @inject('userAgent') private userAgent: string,
    @inject('contentType') private contentType: string,
    @inject('ipAddress') private ipAddress: string,
    @inject('httpMethod') private httpMethod: HTTPMethod,
    @inject('relayPath') private relayPath: string,
    @inject('relayRetries') private relayRetries: number,
    @inject('relayer') private relayer: Relayer,
    @inject('cache') private cache: Cache,
    @inject('pgPool') private pgPool: PGPool,
    @inject('databaseEncryptionKey') private databaseEncryptionKey: string,
    @inject('processUID') private processUID: string,
    @inject('requestID') private requestID: string,
    @inject('defaultSyncAllowance') private defaultSyncAllowance: number,
    @inject('aatPlan') private aatPlan: string,
    @inject('defaultLogLimitBlocks') private defaultLogLimitBlocks: number,
    @inject('influxWriteAPIs') private influxWriteAPIs: WriteApi[],
    @inject('archivalChains') private archivalChains: string[],
    @inject('alwaysRedirectToAltruists') private alwaysRedirectToAltruists: boolean,
    @inject('altruistOnlyChains') private altruistOnlyChains: string[],
    @inject('dispatchURL') private dispatchURL: string,
    @inject('rateLimiterURL') private rateLimiterURL: string,
<<<<<<< HEAD
    @inject('relaySecurityURL') private relaySecurityURL: string,
=======
    @inject('rateLimiterToken') private rateLimiterToken: string,
    @inject('gatewayHost') private gatewayHost: string,
>>>>>>> df7ba999
    @repository(ApplicationsRepository)
    public applicationsRepository: ApplicationsRepository,
    @repository(BlockchainsRepository)
    private blockchainsRepository: BlockchainsRepository,
    @repository(LoadBalancersRepository)
    private loadBalancersRepository: LoadBalancersRepository
  ) {
    this.cherryPicker = new CherryPicker({
      redis: this.cache.remote,
      checkDebug: this.checkDebug(),
      archivalChains: this.archivalChains,
    })
    this.metricsRecorder = new MetricsRecorder({
      redis: this.cache.remote,
      influxWriteAPIs: this.influxWriteAPIs,
      pgPool: this.pgPool,
      cherryPicker: this.cherryPicker,
      processUID: this.processUID,
    })
    this.syncChecker = new SyncChecker(this.cache, this.metricsRecorder, this.defaultSyncAllowance, this.origin)
    this.chainChecker = new ChainChecker(this.cache, this.metricsRecorder, this.origin)
    this.mergeChecker = new MergeChecker(this.cache, this.metricsRecorder, this.origin)
    this.pocketRelayer = new PocketRelayer({
      host: this.host,
      origin: this.origin,
      userAgent: this.userAgent,
      ipAddress: this.ipAddress,
      relayer: this.relayer,
      cherryPicker: this.cherryPicker,
      metricsRecorder: this.metricsRecorder,
      syncChecker: this.syncChecker,
      chainChecker: this.chainChecker,
      mergeChecker: this.mergeChecker,
      cache: this.cache,
      databaseEncryptionKey: this.databaseEncryptionKey,
      secretKey: this.secretKey,
      relayRetries: this.relayRetries,
      blockchainsRepository: this.blockchainsRepository,
      checkDebug: this.checkDebug(),
      aatPlan: this.aatPlan,
      defaultLogLimitBlocks: this.defaultLogLimitBlocks,
      alwaysRedirectToAltruists: this.alwaysRedirectToAltruists,
      altruistOnlyChains: this.altruistOnlyChains,
      dispatchers: this.dispatchURL,
<<<<<<< HEAD
      relaySecurityURL: this.relaySecurityURL,
=======
      request: this.request,
>>>>>>> df7ba999
    })
  }

  /**
   * Redirect simple URLs to specific Load Balancers
   */
  @post('/')
  async redirect(
    @requestBody({
      description: 'Relay Request',
      required: true,
      content: {
        'application/json': {
          'x-parser': 'raw',
        },
      },
    })
    rawData: object
  ): Promise<string | ErrorObject> {
    let rpcID = 1

    try {
      const parsedRawData = parseRawData(rawData)

      rpcID = parseRPCID(parsedRawData)

      const [blockchainRequest] = this.host.split('.')

      logger.log('info', `PUBLIC RPC RELAY REDIRECTED FOR ${blockchainRequest}`, {
        requestBody: parsedRawData,
        blockchainSubdomain: blockchainRequest,
      })

      // Since we only have non-gateway url, let's fetch a blockchain that contains this domain
      const { blockchainAliases } = await getBlockchainAliasesByDomain(
        this.host,
        this.cache,
        this.blockchainsRepository,
        rpcID
      )

      // Any alias works to load a specific blockchain
      this.host = `${blockchainAliases[0]}.${this.gatewayHost}`

      const { blockchainRedirects, blockchainPath } = await loadBlockchain(
        this.host,
        this.cache,
        this.blockchainsRepository,
        this.defaultLogLimitBlocks,
        rpcID
      )

      for (const redirect of blockchainRedirects) {
        if (this.pocketRelayer.host.toLowerCase().includes(redirect.domain)) {
          // Modify the host using the stored blockchain name in DB
          this.pocketRelayer.host = redirect.alias
          this.host = redirect.alias

          // convert the slashes to tildes for processing in the loadBalancerRelay route
          const lbID = `${redirect.loadBalancerID}${blockchainPath}`.replace(/\//gi, '~')

          return await this.loadBalancerRelay(lbID, rawData)
        }
      }
    } catch (e) {
      logger.log('error', 'LOAD BALANCER RELAY ERROR: ' + JSON.stringify(e), {
        requestID: this.requestID,
        error: e,
        relayType: 'LB',
        serviceNode: '',
        origin: this.origin,
        trace: e.stack,
      })
    }

    return jsonrpc.error(rpcID, new jsonrpc.JsonRpcError('Invalid domain', -32052)) as ErrorObject
  }

  /**
   * Load Balancer Relay
   *
   * Send a Pocket Relay using a Gateway Load Balancer ID
   *
   * @param id Load Balancer ID
   */
  @post('/v1/lb/{id}', {
    responses: {
      '200': {
        description: 'Relay Response',
        content: {
          'application/json': {},
        },
      },
    },
  })
  async loadBalancerRelay(
    @param.path.string('id') id: string,
    @requestBody({
      description: 'Relay Request',
      required: true,
      content: {
        'application/json': {
          // Skip body parsing
          'x-parser': 'raw',
        },
      },
    })
    rawData: object,
    @param.filter(Applications, { exclude: 'where' })
    filter?: FilterExcludingWhere<Applications>
  ): Promise<string | ErrorObject> {
    let reqRPCID = 1

    // Take the relay path from the end of the endpoint URL
    if (id.match(/[0-9a-zA-Z]{24}~/g)) {
      this.relayPath = id.slice(24).replace(/~/gi, '/')
      id = id.slice(0, 24)
    }

    try {
      const parsedRawData = parseRawData(rawData)

      reqRPCID = parseRPCID(parsedRawData)

      let loadBalancer = await this.fetchLoadBalancer(id, filter)

      if (!loadBalancer?.id) {
        throw new ErrorObject(reqRPCID, new jsonrpc.JsonRpcError('Load balancer not found', -32054))
      }

      const gigastakeOptions: {
        gigastaked: boolean
        originalAppID: string | undefined
        originalAppPK: string | undefined
        stickinessOptions: StickinessOptions | undefined
        gatewaySettings: GatewaySettings | undefined
      } = {
        gigastaked: loadBalancer.gigastakeRedirect || false,
        originalAppID: undefined,
        originalAppPK: undefined,
        stickinessOptions: undefined,
        gatewaySettings: undefined,
      }

      // Is this LB marked for gigastakeRedirect?
      // Temporary: will be removed when live
      if (gigastakeOptions.gigastaked) {
        const { blockchainRedirects } = await loadBlockchain(
          this.host,
          this.cache,
          this.blockchainsRepository,
          this.defaultLogLimitBlocks,
          reqRPCID
        )

        if (blockchainRedirects.length > 0) {
          const originalLoadBalancer = { ...loadBalancer }

          const redirect = blockchainRedirects.find((rdr) => this.host.toLowerCase().includes(rdr.alias))

          loadBalancer = await this.fetchLoadBalancer(redirect.loadBalancerID, filter)

          if (!loadBalancer?.id) {
            throw new ErrorObject(
              reqRPCID,
              new jsonrpc.JsonRpcError(`GS (${redirect.alias}) load balancer not found`, -32054)
            )
          }

          const originalApp = await this.fetchLoadBalancerApplication(
            originalLoadBalancer.id,
            originalLoadBalancer.applicationIDs,
            undefined,
            filter,
            reqRPCID
          )

          gigastakeOptions.originalAppID = originalApp.id
          gigastakeOptions.originalAppPK = originalApp.freeTierApplicationAccount?.publicKey
            ? originalApp.freeTierApplicationAccount?.publicKey
            : originalApp.publicPocketAccount?.publicKey
          gigastakeOptions.stickinessOptions = originalApp?.stickinessOptions
          gigastakeOptions.gatewaySettings = originalApp?.gatewaySettings
        }
      }

      // Fetch applications contained in this Load Balancer. Verify they exist and choose
      // one randomly for the relay.
      // For sticking sessions (sessions which must be relied using the same node for data consistency)
      // There's two ways to handle them: rpcID or prefix (full sticky), on rpcID the stickiness works
      // with increasing rpcID relays to maintain consistency and with prefix all relays from a load
      // balancer go to the same app/node regardless the data.
      const { stickiness, duration, useRPCID, relaysLimit, stickyOrigins, rpcIDThreshold } =
        gigastakeOptions?.stickinessOptions || loadBalancer?.stickinessOptions || DEFAULT_STICKINESS_PARAMS
      const stickyKeyPrefix = stickiness && !useRPCID ? loadBalancer?.id : ''

      const { preferredApplicationID, preferredNodeAddress, rpcID } = stickiness
        ? await this.checkClientStickiness(rawData, stickyKeyPrefix, stickyOrigins, this.origin)
        : DEFAULT_STICKINESS_APP_PARAMS

      const application = await this.fetchLoadBalancerApplication(
        loadBalancer.id,
        loadBalancer.applicationIDs,
        preferredApplicationID,
        filter,
        rpcID
      )

      if (!application?.id) {
        throw new ErrorObject(reqRPCID, new jsonrpc.JsonRpcError('No application found in the load balancer', -32055))
      }

      const rateLimiter: RateLimiter = {
        URL: this.rateLimiterURL,
        token: this.rateLimiterToken,
      }

      // Rate limit original app for gigastake redirected endpoints
      const rateLimitTargetApp = gigastakeOptions?.originalAppID ? gigastakeOptions?.originalAppID : application?.id

      const shouldLimit = await shouldRateLimit(rateLimitTargetApp, rateLimiter, this.cache)

      if (shouldLimit) {
        logger.log(
          'error',
          'relay count on application associated with the endpoint has exceeded the rate limit ' + rateLimitTargetApp,
          {
            requestID: this.requestID,
            relayType: 'LB',
            typeID: id,
            serviceNode: '',
            origin: this.origin,
          }
        )

        return jsonrpc.error(
          reqRPCID,
          new jsonrpc.JsonRpcError('Rate limit exceeded. Please upgrade your plan.', -32068)
        ) as ErrorObject
      }

      if (gigastakeOptions?.gatewaySettings) {
        application.gatewaySettings = gigastakeOptions.gatewaySettings
      }

      const options: SendRelayOptions = {
        rawData,
        relayPath: this.relayPath,
        httpMethod: this.httpMethod,
        application,
        requestID: this.requestID,
        requestTimeOut: parseInt(loadBalancer.requestTimeOut),
        overallTimeOut: parseInt(loadBalancer.overallTimeOut),
        relayRetries: parseInt(loadBalancer.relayRetries),
        stickinessOptions: {
          stickiness,
          preferredNodeAddress,
          duration,
          keyPrefix: stickyKeyPrefix,
          rpcID,
          relaysLimit,
          stickyOrigins,
          rpcIDThreshold,
        },
        applicationID: gigastakeOptions.originalAppID,
        applicationPublicKey: gigastakeOptions.originalAppPK,
      }

      if (loadBalancer.logLimitBlocks) {
        Object.assign(options, { logLimitBlocks: loadBalancer.logLimitBlocks })
      }

      return await this.pocketRelayer.sendRelay(options)
    } catch (e) {
      if (e instanceof ErrorObject) {
        logger.log('error', 'LOAD BALANCER RELAY ERROR: ' + e.error.message, {
          requestID: this.requestID,
          relayType: 'LB',
          typeID: id,
          serviceNode: '',
          origin: this.origin,
        })

        return e
      }

      if (e instanceof SyntaxError && e.message.includes('JSON')) {
        return jsonrpc.error(reqRPCID, new JsonRpcError('The request body is not proper JSON', -32066))
      }

      logger.log('error', 'INTERNAL ERROR: ' + JSON.stringify(e), {
        requestID: this.requestID,
        error: e,
        relayType: 'LB',
        typeID: id,
        serviceNode: '',
        origin: this.origin,
        trace: e.stack,
      })
    }
  }

  /**
   * Application Relay
   *
   * Send a Pocket Relay using a specific Application's ID
   *
   * @param id Application ID
   */
  @post('/v1/{id}', {
    responses: {
      '200': {
        description: 'Relay Response',
        content: {
          'application/json': {},
        },
      },
    },
  })
  async applicationRelay(
    @param.path.string('id') id: string,
    @requestBody({
      description: 'Relay Request',
      required: true,
      content: {
        'application/json': {
          // Skip body parsing
          'x-parser': 'raw',
        },
      },
    })
    rawData: object,
    @param.filter(Applications, { exclude: 'where' })
    filter?: FilterExcludingWhere<Applications>
  ): Promise<string | ErrorObject> {
    let reqRPCID = 1

    // Take the relay path from the end of the endpoint URL
    if (id.match(/[0-9a-zA-Z]{24}~/g)) {
      this.relayPath = id.slice(24).replace(/~/gi, '/')
      id = id.slice(0, 24)
    }

    try {
      const parsedRawData = parseRawData(rawData)

      reqRPCID = parseRPCID(parsedRawData)

      let application = await this.fetchApplication(id, filter)

      if (!application?.id) {
        throw new ErrorObject(reqRPCID, new jsonrpc.JsonRpcError('Application not found', -32056))
      }

      const applicationID = application.id
      const applicationPublicKey = application.gatewayAAT.applicationPublicKey

      const rateLimiter: RateLimiter = {
        URL: this.rateLimiterURL,
        token: this.rateLimiterToken,
      }

      const shouldLimit = await shouldRateLimit(applicationID, rateLimiter, this.cache)

      if (shouldLimit) {
        logger.log('error', 'application relay count has exceeded the rate limit ' + applicationID, {
          requestID: this.requestID,
          relayType: 'APP',
          typeID: id,
          serviceNode: '',
          origin: this.origin,
        })

        return jsonrpc.error(
          reqRPCID,
          new jsonrpc.JsonRpcError('Rate limit exceeded. Please upgrade your plan.', -32068)
        ) as ErrorObject
      }

      const { stickiness, duration, useRPCID, relaysLimit, stickyOrigins } =
        application?.stickinessOptions || DEFAULT_STICKINESS_PARAMS
      const stickyKeyPrefix = stickiness && !useRPCID ? application?.id : ''

      const { preferredNodeAddress, rpcID } = stickiness
        ? await this.checkClientStickiness(rawData, stickyKeyPrefix, stickyOrigins, this.origin)
        : DEFAULT_STICKINESS_APP_PARAMS

      let gigastakeApp: Applications
      try {
        gigastakeApp = await this.getGigastakeApp(filter, '', reqRPCID)
      } catch {
        // App chain doesn't have gigastake  available, Do nothing
      }
      if (gigastakeApp) {
        gigastakeApp.gatewaySettings = application.gatewaySettings
        application = gigastakeApp
      }

      const sendRelayOptions: SendRelayOptions = {
        rawData,
        application,
        relayPath: this.relayPath,
        httpMethod: this.httpMethod,
        requestID: this.requestID,
        stickinessOptions: {
          stickiness,
          preferredNodeAddress,
          duration,
          keyPrefix: stickyKeyPrefix,
          rpcID,
          relaysLimit,
          stickyOrigins,
        },
        applicationID,
        applicationPublicKey,
      }

      return await this.pocketRelayer.sendRelay(sendRelayOptions)
    } catch (e) {
      if (e instanceof ErrorObject) {
        logger.log('error', 'APP RELAY ERROR: ' + e.error.message, {
          requestID: this.requestID,
          relayType: 'APP',
          typeID: id,
          serviceNode: '',
          origin: this.origin,
        })

        return e
      }

      if (e instanceof SyntaxError && e.message.includes('JSON')) {
        return jsonrpc.error(reqRPCID, new JsonRpcError('The request body is not proper JSON', -32066))
      }

      logger.log('error', 'INTERNAL ERROR: ' + JSON.stringify(e), {
        requestID: this.requestID,
        error: e,
        relayType: 'APP',
        typeID: id,
        serviceNode: '',
        origin: this.origin,
        trace: e.stack,
      })
    }
  }

  /**
   * Load Balancers cannot be relayed through a GET request. Returns message to
   * use POST method instead
   * @param id Load Balancer ID
   * @param rawData
   * @param filter
   * @returns
   */
  @get('/v1/lb/{id}')
  async invalidLoadBalancerRelay(
    @requestBody({
      description: 'Relay Request',
      required: true,
      content: {
        'application/json': {
          // Skip body parsing
          'x-parser': 'raw',
        },
      },
    })
    rawData: object
  ): Promise<ErrorObject> {
    return V1Controller.getInvalidRequestResponse(rawData || '')
  }

  /**
   * Load Balancers cannot be relayed through a GET request. Returns message to
   * use POST method instead
   * @param id Load Balancer ID
   * @param rawData
   * @param filter
   * @returns
   */
  @get('/v1/{id}')
  async invalidApplicationRelay(
    @requestBody({
      description: 'Relay Request',
      required: true,
      content: {
        'application/json': {
          // Skip body parsing
          'x-parser': 'raw',
        },
      },
    })
    rawData: object
  ): Promise<ErrorObject> {
    return V1Controller.getInvalidRequestResponse(rawData || '')
  }

  static getInvalidRequestResponse(rawData: object | string): ErrorObject {
    const parsedRawData = parseRawData(rawData)

    const reqRPCID = parseRPCID(parsedRawData)

    return new ErrorObject(
      reqRPCID,
      new jsonrpc.JsonRpcError('GET requests are not supported. Use POST instead', -32067)
    )
  }

  async checkClientStickiness(
    rawData: object,
    prefix: string,
    stickyOrigins: string[],
    origin: string
  ): Promise<{ preferredApplicationID: string; preferredNodeAddress: string; rpcID: number }> {
    // Parse the raw data to determine the lowest RPC ID in the call
    const parsedRawData = parseRawData(rawData)
    const rpcID = parseRPCID(parsedRawData)

    // Users/bots could fetch several origins from the same ip which not all allow stickiness,
    // this is needed to not trigger stickiness on those other origins if is already saved.
    if (!checkWhitelist(stickyOrigins, origin, 'substring')) {
      return { preferredApplicationID: '', preferredNodeAddress: '', rpcID }
    }

    if (prefix || rpcID > 0) {
      const { blockchainID } = await loadBlockchain(
        this.host,
        this.cache,
        this.blockchainsRepository,
        this.defaultLogLimitBlocks,
        rpcID
      ).catch((e) => {
        logger.log('error', `Incorrect blockchain: ${this.host}`, {
          origin: this.origin,
        })
        throw e
      })

      const keyPrefix = prefix ? prefix : rpcID

      const clientStickyKey = `${keyPrefix}-${this.ipAddress}-${blockchainID}`
      const clientStickyAppNodeRaw = await this.cache.remote.get(clientStickyKey)
      const clientStickyAppNode = JSON.parse(clientStickyAppNodeRaw)

      if (clientStickyAppNode?.applicationID && clientStickyAppNode?.nodeAddress) {
        return {
          preferredApplicationID: clientStickyAppNode.applicationID,
          preferredNodeAddress: clientStickyAppNode.nodeAddress,
          rpcID,
        }
      }
    }
    return { preferredApplicationID: '', preferredNodeAddress: '', rpcID }
  }

  // Pull LoadBalancer records from redis then DB
  async fetchLoadBalancer(id: string, filter: FilterExcludingWhere | undefined): Promise<LoadBalancers | undefined> {
    const cachedLoadBalancer = await this.cache.remote.get(id)

    if (!cachedLoadBalancer) {
      try {
        const loadBalancer = await this.loadBalancersRepository.findById(id, filter)

        await this.cache.set(id, JSON.stringify(loadBalancer), 'EX', 60)
        return new LoadBalancers(loadBalancer)
      } catch (e) {
        return undefined
      }
    }
    return new LoadBalancers(JSON.parse(cachedLoadBalancer))
  }

  // Pull Application records from redis then DB
  async fetchApplication(id: string, filter: FilterExcludingWhere | undefined): Promise<Applications | undefined> {
    const cachedApplication = await this.cache.get(id)

    if (!cachedApplication) {
      try {
        const application = await this.applicationsRepository.findById(id, filter)

        await this.cache.set(id, JSON.stringify(application), 'EX', 60)
        return new Applications(application)
      } catch (e) {
        return undefined
      }
    }
    return new Applications(JSON.parse(cachedApplication))
  }

  // Pull a random Load Balancer Application from redis then DB
  async fetchLoadBalancerApplication(
    id: string,
    applicationIDs: string[],
    preferredApplicationID: string | undefined,
    filter: FilterExcludingWhere | undefined,
    rpcID: number
  ): Promise<Applications | undefined> {
    let verifiedIDs: string[] = []
    const cachedLoadBalancerApplicationIDs = await this.cache.get('applicationIDs-' + id)

    // Fetch from DB if not found in redis
    if (!cachedLoadBalancerApplicationIDs) {
      for (const applicationID of applicationIDs) {
        const application = await this.fetchApplication(applicationID, filter)

        if (application?.id) {
          verifiedIDs.push(application.id)
        }
      }
      await this.cache.set('applicationIDs-' + id, JSON.stringify(verifiedIDs), 'EX', 60)
    } else {
      verifiedIDs = JSON.parse(cachedLoadBalancerApplicationIDs)
    }

    // Sanity check; make sure applications are configured for this LB
    if (verifiedIDs.length < 1) {
      throw new ErrorObject(rpcID, new jsonrpc.JsonRpcError('Load Balancer configuration invalid', -32058))
    }
    /*
    return this.fetchApplication(
      await this.cherryPicker.cherryPickApplication(id, verifiedIDs, blockchain),
      filter,
    );
    */

    // Check if preferred app ID is in set, if so, use that
    if (verifiedIDs.includes(preferredApplicationID)) {
      return this.fetchApplication(preferredApplicationID, filter)
    }

    return this.fetchApplication(verifiedIDs[Math.floor(Math.random() * verifiedIDs.length)], filter)
  }

  // Debug log for testing based on user agent
  checkDebug(): boolean {
    if (this.userAgent?.toLowerCase().includes('pocket-debug')) {
      return true
    }
    return false
  }

  async getGigastakeApp(filter: FilterExcludingWhere, preferredApplicationID = '', rpcID = 0): Promise<Applications> {
    const { blockchainRedirects } = await loadBlockchain(
      this.host,
      this.cache,
      this.blockchainsRepository,
      this.defaultLogLimitBlocks,
      rpcID
    )

    if (blockchainRedirects.length < 1) {
      return undefined
    }

    const redirect = blockchainRedirects.find((rdr) => this.host.toLowerCase().includes(rdr.alias))

    const loadBalancer = await this.fetchLoadBalancer(redirect.loadBalancerID, filter)

    if (!loadBalancer?.id) {
      throw new ErrorObject(rpcID, new jsonrpc.JsonRpcError(`GS (${redirect.alias}) load balancer not found`, -32054))
    }

    const application = await this.fetchLoadBalancerApplication(
      loadBalancer.id,
      loadBalancer.applicationIDs,
      preferredApplicationID,
      filter,
      rpcID
    )

    if (!application?.id) {
      throw new ErrorObject(rpcID, new jsonrpc.JsonRpcError('No application found in the load balancer', -32055))
    }

    return application
  }
}<|MERGE_RESOLUTION|>--- conflicted
+++ resolved
@@ -70,12 +70,9 @@
     @inject('altruistOnlyChains') private altruistOnlyChains: string[],
     @inject('dispatchURL') private dispatchURL: string,
     @inject('rateLimiterURL') private rateLimiterURL: string,
-<<<<<<< HEAD
     @inject('relaySecurityURL') private relaySecurityURL: string,
-=======
     @inject('rateLimiterToken') private rateLimiterToken: string,
     @inject('gatewayHost') private gatewayHost: string,
->>>>>>> df7ba999
     @repository(ApplicationsRepository)
     public applicationsRepository: ApplicationsRepository,
     @repository(BlockchainsRepository)
@@ -120,11 +117,8 @@
       alwaysRedirectToAltruists: this.alwaysRedirectToAltruists,
       altruistOnlyChains: this.altruistOnlyChains,
       dispatchers: this.dispatchURL,
-<<<<<<< HEAD
       relaySecurityURL: this.relaySecurityURL,
-=======
       request: this.request,
->>>>>>> df7ba999
     })
   }
 
