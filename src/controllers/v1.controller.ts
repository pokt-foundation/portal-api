import AWS from 'aws-sdk'
import { Redis } from 'ioredis'
import { Pool as PGPool } from 'pg'
import { inject } from '@loopback/context'
import { FilterExcludingWhere, repository } from '@loopback/repository'
import { HttpErrors, param, post, requestBody } from '@loopback/rest'
import { Configuration, HTTPMethod, Pocket } from '@pokt-network/pocket-js'
import { WriteApi } from '@influxdata/influxdb-client'

import { Applications, LoadBalancers } from '../models'
import { ApplicationsRepository, BlockchainsRepository, LoadBalancersRepository } from '../repositories'
import { PocketChainChecker } from '../services/chain-checker-new'
import { CherryPicker } from '../services/cherry-picker'
import { MetricsRecorder } from '../services/metrics-recorder'
import { PocketRelayer } from '../services/pocket-relayer'
<<<<<<< HEAD
import { PocketSyncChecker } from '../services/sync-checker-new'
=======
import { SyncChecker } from '../services/sync-checker'
import { checkWhitelist } from '../utils/enforcements'
>>>>>>> 2bb4aada
import { parseRPCID } from '../utils/parsing'
import { loadBlockchain } from '../utils/relayer'
import { SendRelayOptions } from '../utils/types'
const logger = require('../services/logger')

const DEFAULT_STICKINESS_APP_PARAMS = {
  preferredApplicationID: '',
  preferredNodeAddress: '',
  rpcID: 0,
}
const DEFAULT_STICKINESS_PARAMS = {
  stickiness: false,
  duration: 30, // seconds
  useRPCID: true,
  relaysLimit: 0,
  stickyOrigins: [],
}

export class V1Controller {
  cherryPicker: CherryPicker
  metricsRecorder: MetricsRecorder
  pocketRelayer: PocketRelayer
  syncChecker: PocketSyncChecker
  chainChecker: PocketChainChecker

  constructor(
    @inject('secretKey') private secretKey: string,
    @inject('host') private host: string,
    @inject('origin') private origin: string,
    @inject('userAgent') private userAgent: string,
    @inject('contentType') private contentType: string,
    @inject('ipAddress') private ipAddress: string,
    @inject('httpMethod') private httpMethod: HTTPMethod,
    @inject('relayPath') private relayPath: string,
    @inject('relayRetries') private relayRetries: number,
    @inject('pocketInstance') private pocket: Pocket,
    @inject('pocketConfiguration') private pocketConfiguration: Configuration,
    @inject('redisInstance') private redis: Redis,
    @inject('pgPool') private pgPool: PGPool,
    @inject('timestreamClient') private timestreamClient: AWS.TimestreamWrite,
    @inject('databaseEncryptionKey') private databaseEncryptionKey: string,
    @inject('processUID') private processUID: string,
    @inject('altruists') private altruists: string,
    @inject('requestID') private requestID: string,
    @inject('defaultSyncAllowance') private defaultSyncAllowance: number,
    @inject('aatPlan') private aatPlan: string,
    @inject('redirects') private redirects: string,
    @inject('defaultLogLimitBlocks') private defaultLogLimitBlocks: number,
    @inject('influxWriteAPI') private influxWriteAPI: WriteApi,
    @inject('archivalChains') private archivalChains: string[],
    @inject('alwaysRedirectToAltruists') private alwaysRedirectToAltruists: boolean,
    @repository(ApplicationsRepository)
    public applicationsRepository: ApplicationsRepository,
    @repository(BlockchainsRepository)
    private blockchainsRepository: BlockchainsRepository,
    @repository(LoadBalancersRepository)
    private loadBalancersRepository: LoadBalancersRepository
  ) {
    this.cherryPicker = new CherryPicker({
      redis: this.redis,
      checkDebug: this.checkDebug(),
      archivalChains: this.archivalChains,
    })
    this.metricsRecorder = new MetricsRecorder({
      redis: this.redis,
      influxWriteAPI: this.influxWriteAPI,
      pgPool: this.pgPool,
      timestreamClient: this.timestreamClient,
      cherryPicker: this.cherryPicker,
      processUID: this.processUID,
    })
    this.syncChecker = new PocketSyncChecker({
      pocket: this.pocket,
      redis: this.redis,
      metricsRecorder: this.metricsRecorder,
      origin: this.origin,
      defaultSyncAllowance: this.defaultSyncAllowance,
    })

    this.chainChecker = new PocketChainChecker(this.pocket, this.redis, this.metricsRecorder, this.origin)
    this.pocketRelayer = new PocketRelayer({
      host: this.host,
      origin: this.origin,
      userAgent: this.userAgent,
      ipAddress: this.ipAddress,
      pocket: this.pocket,
      pocketConfiguration: this.pocketConfiguration,
      cherryPicker: this.cherryPicker,
      metricsRecorder: this.metricsRecorder,
      syncChecker: this.syncChecker,
      chainChecker: this.chainChecker,
      redis: this.redis,
      databaseEncryptionKey: this.databaseEncryptionKey,
      secretKey: this.secretKey,
      relayRetries: this.relayRetries,
      blockchainsRepository: this.blockchainsRepository,
      checkDebug: this.checkDebug(),
      altruists: this.altruists,
      aatPlan: this.aatPlan,
      defaultLogLimitBlocks: this.defaultLogLimitBlocks,
      alwaysRedirectToAltruists: this.alwaysRedirectToAltruists,
    })
  }

  /**
   * Redirect simple URLs to specific Load Balancers
   */
  @post('/')
  async redirect(
    @requestBody({
      description: 'Relay Request',
      required: true,
      content: {
        'application/json': {
          'x-parser': 'raw',
        },
      },
    })
    rawData: object
  ): Promise<string | Error> {
    for (const redirect of JSON.parse(this.redirects)) {
      if (this.pocketRelayer.host.toLowerCase().includes(redirect.domain, 0)) {
        // Modify the host using the stored blockchain name from .env
        this.pocketRelayer.host = redirect.blockchain
        this.host = redirect.blockchain
        return this.loadBalancerRelay(redirect.loadBalancerID, rawData)
      }
    }
    return new HttpErrors.InternalServerError('Invalid domain')
  }

  /**
   * Load Balancer Relay
   *
   * Send a Pocket Relay using a Gateway Load Balancer ID
   *
   * @param id Load Balancer ID
   */
  @post('/v1/lb/{id}', {
    responses: {
      '200': {
        description: 'Relay Response',
        content: {
          'application/json': {},
        },
      },
    },
  })
  async loadBalancerRelay(
    @param.path.string('id') id: string,
    @requestBody({
      description: 'Relay Request',
      required: true,
      content: {
        'application/json': {
          // Skip body parsing
          'x-parser': 'raw',
        },
      },
    })
    rawData: object,
    @param.filter(Applications, { exclude: 'where' })
    filter?: FilterExcludingWhere<Applications>
  ): Promise<string | Error> {
    // Take the relay path from the end of the endpoint URL
    if (id.match(/[0-9a-zA-Z]{24}~/g)) {
      this.relayPath = id.slice(24).replace(/~/gi, '/')
      id = id.slice(0, 24)
    }

    try {
      const loadBalancer = await this.fetchLoadBalancer(id, filter)

      if (!loadBalancer?.id) {
        throw new HttpErrors.InternalServerError('Load balancer not found')
      }

      // Fetch applications contained in this Load Balancer. Verify they exist and choose
      // one randomly for the relay.
      // For sticking sessions (sessions which must be relied using the same node for data consistency)
      // There's two ways to handle them: rpcID or prefix (full sticky), on rpcID the stickiness works
      // with increasing rpcID relays to maintain consistency and with prefix all relays from a load
      // balancer go to the same app/node regardless the data.
      const { stickiness, duration, useRPCID, relaysLimit, stickyOrigins } =
        loadBalancer?.stickinessOptions || DEFAULT_STICKINESS_PARAMS
      const stickyKeyPrefix = stickiness && !useRPCID ? loadBalancer?.id : ''

      const { preferredApplicationID, preferredNodeAddress, rpcID } = stickiness
        ? await this.checkClientStickiness(rawData, stickyKeyPrefix, stickyOrigins, this.origin)
        : DEFAULT_STICKINESS_APP_PARAMS

      const application = await this.fetchLoadBalancerApplication(
        loadBalancer.id,
        loadBalancer.applicationIDs,
        preferredApplicationID,
        filter
      )

      if (!application?.id) {
        throw new HttpErrors.InternalServerError('No application found in the load balancer')
      }

      const options: SendRelayOptions = {
        rawData,
        relayPath: this.relayPath,
        httpMethod: this.httpMethod,
        application,
        requestID: this.requestID,
        requestTimeOut: parseInt(loadBalancer.requestTimeOut),
        overallTimeOut: parseInt(loadBalancer.overallTimeOut),
        relayRetries: parseInt(loadBalancer.relayRetries),
        stickinessOptions: {
          stickiness,
          preferredNodeAddress,
          duration,
          keyPrefix: stickyKeyPrefix,
          rpcID,
          relaysLimit,
          stickyOrigins,
        },
      }

      if (loadBalancer.logLimitBlocks) {
        Object.assign(options, { logLimitBlocks: loadBalancer.logLimitBlocks })
      }

      return await this.pocketRelayer.sendRelay(options)
    } catch (e) {
      logger.log('error', e.message, {
        requestID: this.requestID,
        relayType: 'LB',
        typeID: id,
        serviceNode: '',
        origin: this.origin,
      })

      return new HttpErrors.InternalServerError(e.message)
    }
  }

  /**
   * Application Relay
   *
   * Send a Pocket Relay using a specific Application's ID
   *
   * @param id Application ID
   */
  @post('/v1/{id}', {
    responses: {
      '200': {
        description: 'Relay Response',
        content: {
          'application/json': {},
        },
      },
    },
  })
  async applicationRelay(
    @param.path.string('id') id: string,
    @requestBody({
      description: 'Relay Request',
      required: true,
      content: {
        'application/json': {
          // Skip body parsing
          'x-parser': 'raw',
        },
      },
    })
    rawData: object,
    @param.filter(Applications, { exclude: 'where' })
    filter?: FilterExcludingWhere<Applications>
  ): Promise<string | Error> {
    // Take the relay path from the end of the endpoint URL
    if (id.match(/[0-9a-zA-Z]{24}~/g)) {
      this.relayPath = id.slice(24).replace(/~/gi, '/')
      id = id.slice(0, 24)
    }

    try {
      const application = await this.fetchApplication(id, filter)

      if (application?.id) {
        const { stickiness, duration, useRPCID, relaysLimit, stickyOrigins } =
          application?.stickinessOptions || DEFAULT_STICKINESS_PARAMS
        const stickyKeyPrefix = stickiness && !useRPCID ? application?.id : ''

        const { preferredNodeAddress, rpcID } = stickiness
          ? await this.checkClientStickiness(rawData, stickyKeyPrefix, stickyOrigins, this.origin)
          : DEFAULT_STICKINESS_APP_PARAMS

        const sendRelayOptions: SendRelayOptions = {
          rawData,
          application,
          relayPath: this.relayPath,
          httpMethod: this.httpMethod,
          requestID: this.requestID,
          stickinessOptions: {
            stickiness,
            preferredNodeAddress,
            duration,
            keyPrefix: stickyKeyPrefix,
            rpcID,
            relaysLimit,
            stickyOrigins,
          },
        }

        return await this.pocketRelayer.sendRelay(sendRelayOptions)
      }
    } catch (e) {
      logger.log('error', e.message, {
        requestID: this.requestID,
        relayType: 'APP',
        typeID: id,
        serviceNode: '',
      })
      return new HttpErrors.InternalServerError(e.message)
    }
    logger.log('error', 'Application not found', {
      requestID: this.requestID,
      relayType: 'APP',
      typeID: id,
      serviceNode: '',
    })
    return new HttpErrors.InternalServerError('Application not found')
  }

  async checkClientStickiness(
    rawData: object,
    prefix: string,
    stickyOrigins: string[],
    origin: string
  ): Promise<{ preferredApplicationID: string; preferredNodeAddress: string; rpcID: number }> {
    // Parse the raw data to determine the lowest RPC ID in the call
    const parsedRawData = Object.keys(rawData).length > 0 ? JSON.parse(rawData.toString()) : JSON.stringify(rawData)
    const rpcID = parseRPCID(parsedRawData)

    // Users/bots could fetch several origins from the same ip which not all allow stickiness,
    // this is needed to not trigger stickiness on those other origins if is already saved.
    if (!checkWhitelist(stickyOrigins, origin, 'substring')) {
      return { preferredApplicationID: '', preferredNodeAddress: '', rpcID }
    }

    if (prefix || rpcID > 0) {
      const { blockchainID } = await loadBlockchain(
        this.host,
        this.redis,
        this.blockchainsRepository,
        this.defaultLogLimitBlocks
      ).catch(() => {
        logger.log('error', `Incorrect blockchain: ${this.host}`, {
          origin: this.origin,
        })
        throw new HttpErrors.BadRequest(`Incorrect blockchain: ${this.host}`)
      })

      const keyPrefix = prefix ? prefix : rpcID

      const clientStickyKey = `${keyPrefix}-${this.ipAddress}-${blockchainID}`
      const clientStickyAppNodeRaw = await this.redis.get(clientStickyKey)
      const clientStickyAppNode = JSON.parse(clientStickyAppNodeRaw)

      if (clientStickyAppNode?.applicationID && clientStickyAppNode?.nodeAddress) {
        return {
          preferredApplicationID: clientStickyAppNode.applicationID,
          preferredNodeAddress: clientStickyAppNode.nodeAddress,
          rpcID,
        }
      }
    }
    return { preferredApplicationID: '', preferredNodeAddress: '', rpcID }
  }

  // Pull LoadBalancer records from redis then DB
  async fetchLoadBalancer(id: string, filter: FilterExcludingWhere | undefined): Promise<LoadBalancers | undefined> {
    const cachedLoadBalancer = await this.redis.get(id)

    if (!cachedLoadBalancer) {
      try {
        const loadBalancer = await this.loadBalancersRepository.findById(id, filter)

        await this.redis.set(id, JSON.stringify(loadBalancer), 'EX', 60)
        return new LoadBalancers(loadBalancer)
      } catch (e) {
        return undefined
      }
    }
    return new LoadBalancers(JSON.parse(cachedLoadBalancer))
  }

  // Pull Application records from redis then DB
  async fetchApplication(id: string, filter: FilterExcludingWhere | undefined): Promise<Applications | undefined> {
    const cachedApplication = await this.redis.get(id)

    if (!cachedApplication) {
      try {
        const application = await this.applicationsRepository.findById(id, filter)

        await this.redis.set(id, JSON.stringify(application), 'EX', 60)
        return new Applications(application)
      } catch (e) {
        return undefined
      }
    }
    return new Applications(JSON.parse(cachedApplication))
  }

  // Pull a random Load Balancer Application from redis then DB
  async fetchLoadBalancerApplication(
    id: string,
    applicationIDs: string[],
    preferredApplicationID: string | undefined,
    filter: FilterExcludingWhere | undefined
  ): Promise<Applications | undefined> {
    let verifiedIDs: string[] = []
    const cachedLoadBalancerApplicationIDs = await this.redis.get('applicationIDs-' + id)

    // Fetch from DB if not found in redis
    if (!cachedLoadBalancerApplicationIDs) {
      for (const applicationID of applicationIDs) {
        const application = await this.fetchApplication(applicationID, filter)

        if (application?.id) {
          verifiedIDs.push(application.id)
        }
      }
      await this.redis.set('applicationIDs-' + id, JSON.stringify(verifiedIDs), 'EX', 60)
    } else {
      verifiedIDs = JSON.parse(cachedLoadBalancerApplicationIDs)
    }

    // Sanity check; make sure applications are configured for this LB
    if (verifiedIDs.length < 1) {
      throw new HttpErrors.Forbidden('Load Balancer configuration invalid')
    }
    /*
    return this.fetchApplication(
      await this.cherryPicker.cherryPickApplication(id, verifiedIDs, blockchain),
      filter,
    );
    */

    // Check if preferred app ID is in set, if so, use that
    if (verifiedIDs.includes(preferredApplicationID)) {
      return this.fetchApplication(preferredApplicationID, filter)
    }

    return this.fetchApplication(verifiedIDs[Math.floor(Math.random() * verifiedIDs.length)], filter)
  }

  // Debug log for testing based on user agent
  checkDebug(): boolean {
    if (this.userAgent?.toLowerCase().includes('pocket-debug')) {
      return true
    }
    return false
  }
}<|MERGE_RESOLUTION|>--- conflicted
+++ resolved
@@ -13,12 +13,8 @@
 import { CherryPicker } from '../services/cherry-picker'
 import { MetricsRecorder } from '../services/metrics-recorder'
 import { PocketRelayer } from '../services/pocket-relayer'
-<<<<<<< HEAD
 import { PocketSyncChecker } from '../services/sync-checker-new'
-=======
-import { SyncChecker } from '../services/sync-checker'
 import { checkWhitelist } from '../utils/enforcements'
->>>>>>> 2bb4aada
 import { parseRPCID } from '../utils/parsing'
 import { loadBlockchain } from '../utils/relayer'
 import { SendRelayOptions } from '../utils/types'
