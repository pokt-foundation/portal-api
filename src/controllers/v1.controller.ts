--- conflicted
+++ resolved
@@ -318,28 +318,6 @@
         throw new ErrorObject(reqRPCID, new jsonrpc.JsonRpcError('No application found in the load balancer', -32055))
       }
 
-<<<<<<< HEAD
-      if (!gigastakeOptions.gigastaked) {
-        const shouldLimit = await shouldRateLimit(application.id, this.rateLimiterURL, this.cache)
-        if (shouldLimit) {
-          logger.log(
-            'error',
-            'relay count on application associated with the endpoint has exceeded the rate limit ' + application.id,
-            {
-              requestID: this.requestID,
-              relayType: 'LB',
-              typeID: id,
-              serviceNode: '',
-              origin: this.origin,
-            }
-          )
-
-          return jsonrpc.error(
-            reqRPCID,
-            new jsonrpc.JsonRpcError('Rate limit exceeded. Please upgrade your plan.', -32068)
-          ) as ErrorObject
-        }
-=======
       const rateLimiter: RateLimiter = {
         URL: this.rateLimiterURL,
         token: this.rateLimiterToken,
@@ -362,8 +340,12 @@
             serviceNode: '',
             origin: this.origin,
           }
+          
+          return jsonrpc.error(
+            reqRPCID,
+            new jsonrpc.JsonRpcError('Rate limit exceeded. Please upgrade your plan.', -32068)
+          ) as ErrorObject
         )
->>>>>>> fd8947a4
       }
 
       if (gigastakeOptions?.gatewaySettings) {
