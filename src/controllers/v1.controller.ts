--- conflicted
+++ resolved
@@ -111,11 +111,7 @@
     if (
         app.gatewaySettings.secretKeyRequired // If the secret key is required by app's settings
         &&                                    // and 
-<<<<<<< HEAD
-        app.gatewaSettings.secretKey          // the app's secret key is set
-=======
         app.gatewaySettings.secretKey         // the app's secret key is set
->>>>>>> b58b7aab
         &&                                    // and
         (
           !(this.secretKey)                   // the request doesn't contain a secret key
