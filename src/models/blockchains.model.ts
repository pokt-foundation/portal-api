import { Entity, model, property } from '@loopback/repository'

@model()
class SyncCheckOptions {
  @property({
    type: 'string',
  })
  path?: string

  @property({
    type: 'string',
    required: true,
  })
  body: string

  @property({
    type: 'string',
    required: true,
  })
  resultKey: string

  @property({
    type: 'number',
  })
  allowance?: number
}

@model()
class BlockchainRedirect {
  @property({
    type: 'string',
    required: true,
  })
  alias: string

  @property({
    type: 'string',
    required: true,
  })
  domain: string

  @property({
    type: 'string',
    required: true,
  })
  loadBalancerID: string
}

@model({ settings: { strict: false } })
export class Blockchains extends Entity {
  @property({
    type: 'string',
    id: true,
    generated: false,
    required: true,
  })
  id: string

  @property({
    type: 'string',
    required: true,
  })
  ticker: string

  @property({
    type: 'string',
    generated: false,
    required: true,
  })
  chainID: string

  @property({
    type: 'string',
  })
  chainIDCheck: string

  @property({
    type: 'string',
    required: true,
  })
  enforceResult: string

  @property({
    type: 'string',
  })
  networkID: string

  @property({
    type: 'string',
    required: true,
  })
  network: string

  @property({
    type: 'string',
  })
  description?: string

  @property({
    type: 'number',
  })
  index: number

  @property({
    type: 'string',
    required: true,
  })
  blockchain: string

  @property({
    type: 'array',
    itemType: 'string',
    required: true,
  })
  blockchainAliases: string[]

  @property({
    type: 'boolean',
    required: true,
    default: true,
  })
  active: boolean

  @property({
    type: 'string',
  })
  syncCheck?: string

  @property({
    type: 'object',
  })
  syncCheckOptions?: SyncCheckOptions

  @property({
    type: 'number',
  })
  logLimitBlocks?: number

  @property({
    type: 'string',
    default: '',
  })
  path?: string

  @property({
    type: 'string',
  })
  altruist?: string

  @property({
    type: 'string',
    required: false,
  })
  enforceResult: string

  @property({
    type: 'object',
  })
  redirects?: BlockchainRedirect[];

  // Indexer property to allow additional data
  // eslint-disable-next-line @typescript-eslint/no-explicit-any
  [prop: string]: any

  constructor(data?: Partial<Blockchains>) {
    super(data)
  }
}

export type BlockchainsResponse = {
  ticker: string
  hash: string
  networkID: string
  network: string
  description?: string
  index: number
  blockchain: string
  blockchainAliases: string[]
  active: boolean
  syncCheckOptions?: {
    path?: string
    body: string
    resultKey: string
    allowance?: number
  }
<<<<<<< HEAD
  enforceResult: string
=======
  enforceResult?: string
>>>>>>> 7638a73e
  logLimitBlocks?: number
  path?: string
  evm?: boolean
  redirects?: {
    alias: string
    domain: string
  }[]
}

export function blockchainToBlockchainResponse(bl: Blockchains): BlockchainsResponse {
  return {
    ticker: bl.ticker,
    hash: bl.hash,
    networkID: bl.networkID,
    network: bl.network,
    description: bl.description,
    index: bl.index,
    blockchain: bl.blockchain,
    blockchainAliases: bl.blockchainAliases,
    active: bl.active,
    syncCheckOptions: {
      path: bl?.syncCheckOptions?.path,
      body: bl?.syncCheckOptions?.body,
      resultKey: bl?.syncCheckOptions?.resultKey,
      allowance: bl?.syncCheckOptions?.allowance,
    },
    enforceResult: bl?.enforceResult,
    logLimitBlocks: bl?.logLimitBlocks,
    path: bl?.path,
    evm: bl?.evm,
    redirects: bl?.redirects,
  }
}

// eslint-disable-next-line @typescript-eslint/no-empty-interface
export interface BlockchainsRelations {
  // describe navigational properties here
}

export type BlockchainsWithRelations = Blockchains & BlockchainsRelations<|MERGE_RESOLUTION|>--- conflicted
+++ resolved
@@ -183,11 +183,7 @@
     resultKey: string
     allowance?: number
   }
-<<<<<<< HEAD
   enforceResult: string
-=======
-  enforceResult?: string
->>>>>>> 7638a73e
   logLimitBlocks?: number
   path?: string
   evm?: boolean
