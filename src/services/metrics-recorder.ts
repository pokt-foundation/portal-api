import process from 'process'
import { CustomLogger } from 'ajv'
import AWS from 'aws-sdk'
import { Redis } from 'ioredis'
import { Pool as PGPool } from 'pg'

import pgFormat from 'pg-format'
import { Session } from '@pokt-network/pocket-js'
import { Point, WriteApi } from '@influxdata/influxdb-client'

import { getNodeNetworkData } from '../utils/cache'
import { hashBlockchainNodes } from '../utils/helpers'
import { CherryPicker } from './cherry-picker'
const os = require('os')
const logger = require('../services/logger')

const DISABLE_TIMESTREAM = process.env['DISABLE_TIMESTREAM'] || ''

const ENV = process.env['NODE_ENV']

export class MetricsRecorder {
  redis: Redis
  influxWriteAPI: WriteApi
  pgPool: PGPool
  timestreamClient: AWS.TimestreamWrite
  cherryPicker: CherryPicker
  processUID: string

  constructor({
    redis,
    influxWriteAPI,
    pgPool,
    timestreamClient,
    cherryPicker,
    processUID,
  }: {
    redis: Redis
    influxWriteAPI: WriteApi
    pgPool: PGPool
    timestreamClient: AWS.TimestreamWrite
    cherryPicker: CherryPicker
    processUID: string
  }) {
    this.redis = redis
    this.influxWriteAPI = influxWriteAPI
    this.pgPool = pgPool
    this.timestreamClient = timestreamClient
    this.cherryPicker = cherryPicker
    this.processUID = processUID
  }

  // Record relay metrics in redis then push to timescaleDB for analytics
  async recordMetric({
    requestID,
    applicationID,
    applicationPublicKey,
    blockchainID,
    serviceNode,
    relayStart,
    result,
    bytes,
    delivered,
    fallback,
    method,
    error,
    origin,
    data,
    pocketSession,
    timeout,
  }: {
    requestID: string
    applicationID: string
    applicationPublicKey: string
    blockchainID: string
    serviceNode: string | undefined
    relayStart: [number, number]
    result: number
    bytes: number
    delivered: boolean
    fallback: boolean
    method: string | undefined
    error: string | undefined
    origin: string | undefined
    data: string | undefined
    pocketSession: Session | undefined
    timeout?: number
  }): Promise<void> {
    try {
      const { sessionNodes } = pocketSession || {}
      const sessionHash = hashBlockchainNodes(blockchainID, sessionNodes)

      let elapsedTime = 0
      const relayEnd = process.hrtime(relayStart)

      elapsedTime = (relayEnd[0] * 1e9 + relayEnd[1]) / 1e9

      let fallbackTag = ''

      if (fallback) {
        fallbackTag = ' FALLBACK'
      }

      let serviceURL = ''
      let serviceDomain = ''

      if (serviceNode && !fallback) {
        const node = await getNodeNetworkData(this.redis, serviceNode, requestID)

        serviceURL = node.serviceURL
        serviceDomain = node.serviceDomain
      }

      if (result === 200) {
        logger.log('info', 'SUCCESS' + fallbackTag + ' RELAYING ' + blockchainID + ' req: ' + data, {
          requestID,
          relayType: 'APP',
          typeID: applicationID,
          serviceNode,
          serviceURL,
          serviceDomain,
          elapsedTime,
          error: '',
          origin,
          blockchainID,
          sessionHash,
        })
      } else if (result === 500) {
        logger.log('error', 'FAILURE' + fallbackTag + ' RELAYING ' + blockchainID + ' req: ' + data, {
          requestID,
          relayType: 'APP',
          typeID: applicationID,
          serviceNode,
          serviceURL,
          serviceDomain,
          elapsedTime,
          error,
          origin,
          blockchainID,
          sessionHash,
        })
      } else if (result === 503) {
        logger.log('error', 'INVALID RESPONSE' + fallbackTag + ' RELAYING ' + blockchainID + ' req: ' + data, {
          requestID,
          relayType: 'APP',
          typeID: applicationID,
          serviceNode,
          serviceURL,
          serviceDomain,
          elapsedTime,
          error,
          origin,
          blockchainID,
          sessionHash,
        })
      }

      // Update service node quality with cherry picker
      if (serviceNode) {
        await this.cherryPicker.updateServiceQuality(
          blockchainID,
          applicationID,
          serviceNode,
          elapsedTime,
          result,
          timeout,
          pocketSession
        )
      }

      // Text timestamp
      const relayTimestamp = new Date()

      // Redis timestamp for bulk logs
      const redisTimestamp = Math.floor(new Date().getTime() / 1000)

      // MARKED FOR REMOVAL --------------------------------------
      // InfluxDB
      const pointRelay = new Point('relay')
        .tag('applicationPublicKey', applicationPublicKey)
        .tag('nodePublicKey', serviceNode)
        .tag('method', method)
        .tag('result', result.toString())
        .tag('blockchain', blockchainID) // 0021
        .tag('host', os.hostname())
        .tag('region', process.env.REGION || '')
        .floatField('bytes', bytes)
        .floatField('elapsedTime', elapsedTime.toFixed(4))
        .timestamp(relayTimestamp)

      this.influxWriteAPI.writePoint(pointRelay)

      const pointOrigin = new Point('origin')
        .tag('applicationPublicKey', applicationPublicKey)
        .stringField('origin', origin)
        .timestamp(relayTimestamp)

      this.influxWriteAPI.writePoint(pointOrigin)
      // MARKED FOR REMOVAL --------------------------------------

      // AWS Timestream Metrics
      const nodeType = serviceNode.includes('fallback') ? 'fallback' : 'network'

      const timeStreamDimensions = [
        { Name: 'region', Value: `${process.env.REGION || ''}` },
        { Name: 'applicationPublicKey', Value: `${applicationPublicKey}` },
        { Name: 'nodeType', Value: `${nodeType}` },
        { Name: 'blockchainID', Value: `${blockchainID}` },
        { Name: 'method', Value: `${method || 'none'}` },
        { Name: 'origin', Value: `${origin || 'none'}` },
        { Name: 'result', Value: `${result}` },
      ]

      // console.log(timeStreamDimensions)

      const timeStreamMeasure = {
        Dimensions: timeStreamDimensions,
        MeasureName: 'elapsedTime',
        MeasureValue: `${parseFloat(elapsedTime.toFixed(4))}`,
        MeasureValueType: 'DOUBLE',
        Time: Date.now().toString(),
      }

      const records = [timeStreamMeasure]

      const timestreamDatabaseName = `mainnet-${process.env['NODE_ENV']}`

      const timestreamWrite = {
        DatabaseName: timestreamDatabaseName,
        TableName: 'relay',
        Records: records,
      }

<<<<<<< HEAD
      // TimestreamClient not supported in local development atm.
      if (ENV !== 'development') {
=======
      if (DISABLE_TIMESTREAM.toLowerCase() !== 'true') {
>>>>>>> 78f483e1
        const request = this.timestreamClient.writeRecords(timestreamWrite)

        await request.promise()
      }

      // Store errors in redis and every 10 seconds, push to postgres
      const redisErrorKey = 'errors-' + this.processUID

      // Bulk insert relay / error metrics
      const errorValues = [
        relayTimestamp,
        applicationPublicKey,
        blockchainID,
        serviceNode,
        elapsedTime,
        bytes,
        method,
        error,
      ]

      if (result !== 200) {
        await this.processBulkErrors([errorValues], redisTimestamp, redisErrorKey, logger)
      }
    } catch (err) {
      logger.log('error', err.stack)
    }
  }

  async processBulkErrors(
    // eslint-disable-next-line @typescript-eslint/no-explicit-any
    bulkData: any[],
    currentTimestamp: number,
    redisKey: string,
    processlogger: CustomLogger
  ): Promise<void> {
    const redisListAge = await this.redis.get('age-' + redisKey)
    const redisListSize = await this.redis.llen(redisKey)

    // List has been started in redis and needs to be pushed as timestamp is > 10 seconds old
    if (redisListAge && redisListSize > 0 && currentTimestamp > parseInt(redisListAge) + 10) {
      await this.redis.set('age-' + redisKey, currentTimestamp)
      await this.pushBulkErrors(bulkData, redisListSize, redisKey, processlogger)
    } else {
      await this.redis.rpush(redisKey, JSON.stringify(bulkData))
    }

    if (!redisListAge) {
      await this.redis.set('age-' + redisKey, currentTimestamp)
    }
  }

  async pushBulkErrors(
    // eslint-disable-next-line @typescript-eslint/no-explicit-any
    bulkData: any[],
    redisListSize: number,
    redisKey: string,
    processlogger: CustomLogger
  ): Promise<void> {
    for (let count = 0; count < redisListSize; count++) {
      const redisRecord = await this.redis.lpop(redisKey)

      if (redisRecord) {
        bulkData.push(JSON.parse(redisRecord))
      }
    }
    if (bulkData.length > 0) {
      const metricsQuery = pgFormat('INSERT INTO %I VALUES %L', 'error', bulkData)

      this.pgPool.connect((err, client, release) => {
        if (err) {
          processlogger.log('error', 'Error acquiring client ' + err.stack)
        }
        client.query(metricsQuery, (metricsErr, result) => {
          release()
          if (metricsErr) {
            processlogger.log('error', 'Error executing query on pgpool ' + metricsQuery + ' ' + err.stack)
          }
        })
      })
    }
  }
}<|MERGE_RESOLUTION|>--- conflicted
+++ resolved
@@ -230,12 +230,7 @@
         Records: records,
       }
 
-<<<<<<< HEAD
-      // TimestreamClient not supported in local development atm.
-      if (ENV !== 'development') {
-=======
       if (DISABLE_TIMESTREAM.toLowerCase() !== 'true') {
->>>>>>> 78f483e1
         const request = this.timestreamClient.writeRecords(timestreamWrite)
 
         await request.promise()
