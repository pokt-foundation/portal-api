import process from 'process'
import { Session } from '@pokt-foundation/pocketjs-types'
import { Logger } from 'ajv'
import extractDomain from 'extract-domain'
import { Redis } from 'ioredis'
import { Pool as PGPool } from 'pg'

import pgFormat from 'pg-format'
import { Point, WriteApi } from '@influxdata/influxdb-client'

import { BLOCK_TIMING_ERROR, CheckMethods } from '../utils/constants'
import { CherryPicker } from './cherry-picker'
const os = require('os')
const logger = require('../services/logger')

export class MetricsRecorder {
  redis: Redis
  influxWriteAPI: WriteApi
  pgPool: PGPool
  cherryPicker: CherryPicker
  processUID: string

  constructor({
    redis,
    influxWriteAPI,
    pgPool,
    cherryPicker,
    processUID,
  }: {
    redis: Redis
    influxWriteAPI: WriteApi
    pgPool: PGPool
    cherryPicker: CherryPicker
    processUID: string
  }) {
    this.redis = redis
    this.influxWriteAPI = influxWriteAPI
    this.pgPool = pgPool
    this.cherryPicker = cherryPicker
    this.processUID = processUID
  }

  // Record relay metrics in redis then push to timescaleDB for analytics
  async recordMetric({
    requestID,
    applicationID,
    applicationPublicKey,
    blockchainID,
    serviceNode,
    relayStart,
    result,
    responseStart,
    bytes,
    fallback,
    method,
    error,
    code,
    origin,
    data,
    session,
    timeout,
    sticky,
    elapsedTime = 0,
    gigastakeAppID,
  }: {
    requestID: string
    applicationID: string
    applicationPublicKey: string
    blockchainID: string
    serviceNode: string | undefined
    relayStart?: [number, number]
    result: number
    responseStart?: string | undefined
    bytes: number
    fallback: boolean
    method: string | undefined
    error: string | undefined
    code: string | undefined
    origin: string | undefined
    data: string | undefined
    session: Session | undefined
    timeout?: number
    sticky?: string
    elapsedTime?: number
    gigastakeAppID?: string
  }): Promise<void> {
    try {
      const { key: sessionKey } = session || {}

      let serviceURL = ''
      let serviceDomain = ''

      if (session) {
        const node = session.nodes?.find((n) => n.publicKey === serviceNode)
        if (node) {
          serviceURL = node.serviceUrl
          // @ts-ignore
          serviceDomain = extractDomain(serviceURL)
        }
      }

      // Might come empty
      applicationPublicKey = applicationPublicKey || 'no_public_key'

      if (!elapsedTime) {
        const relayEnd = process.hrtime(relayStart)

        elapsedTime = (relayEnd[0] * 1e9 + relayEnd[1]) / 1e9
      }

      let fallbackTag = ''

      if (fallback) {
        fallbackTag = ' FALLBACK'
      }

      // Parse value if coming as BigInt
      if (result === 200) {
        logger.log('info', 'SUCCESS' + fallbackTag + ' RELAYING ' + blockchainID + ' req: ' + data, {
          requestID,
          relayType: 'APP',
          typeID: applicationID,
          gigastakeAppID,
          serviceNode,
          serviceURL,
          serviceDomain,
          elapsedTime,
          origin,
          blockchainID,
          sessionKey,
          sticky,
<<<<<<< HEAD
          sessionBlockHeight,
          responseStart,
=======
          sessionBlockHeight: session.header.sessionBlockHeight,
          blockHeight: session.blockHeight,
>>>>>>> d726cd60
        })
      } else if (result === 500) {
        logger.log('error', 'FAILURE' + fallbackTag + ' RELAYING ' + blockchainID + ' req: ' + data, {
          requestID,
          relayType: 'APP',
          typeID: applicationID,
          gigastakeAppID,
          serviceNode,
          serviceURL,
          serviceDomain,
          elapsedTime,
          error,
          origin,
          blockchainID,
          sessionKey,
          sticky,
          sessionBlockHeight: session.header.sessionBlockHeight,
          blockHeight: session.blockHeight,
        })
      } else if (result === 503) {
        logger.log('error', 'INVALID RESPONSE' + fallbackTag + ' RELAYING ' + blockchainID + ' req: ' + data, {
          requestID,
          relayType: 'APP',
          typeID: applicationID,
          gigastakeAppID,
          serviceNode,
          serviceURL,
          serviceDomain,
          elapsedTime,
          error,
          origin,
          blockchainID,
          sessionKey,
          sticky,
          sessionBlockHeight: session.header.sessionBlockHeight,
          blockHeight: session.blockHeight,
        })
      }

      // Update service node quality with cherry picker
      if (serviceNode && !Object.values(CheckMethods).includes(method as CheckMethods)) {
        await this.cherryPicker.updateServiceQuality(blockchainID, serviceNode, elapsedTime, result, session, timeout)
      }

      // Text timestamp
      const relayTimestamp = new Date()

      // Redis timestamp for bulk logs
      const redisTimestamp = Math.floor(new Date().getTime() / 1000)

      // InfluxDB
      const pointRelay = new Point('relay')
        .tag('applicationPublicKey', applicationPublicKey)
        .tag('nodePublicKey', serviceNode && !fallback ? 'network' : 'fallback')
        .tag('method', method)
        .tag('result', result.toString())
        .tag('blockchain', blockchainID) // 0021
        .tag('host', os.hostname())
        .tag('region', process.env.REGION || '')
        .floatField('bytes', bytes)
        .floatField('elapsedTime', elapsedTime.toFixed(4))
        .timestamp(relayTimestamp)

      this.influxWriteAPI.writePoint(pointRelay)

      const pointOrigin = new Point('origin')
        .tag('applicationPublicKey', applicationPublicKey)
        .stringField('origin', origin)
        .timestamp(relayTimestamp)

      this.influxWriteAPI.writePoint(pointOrigin)

      // Store errors in redis and every 10 seconds, push to postgres
      const redisErrorKey = 'errors-' + this.processUID

      // Bulk insert relay / error metrics
      const errorValues = [
        relayTimestamp,
        applicationPublicKey,
        blockchainID,
        serviceNode,
        elapsedTime,
        bytes,
        method,
        error,
        code,
      ]

      // Consumed by the cherry picker external api, not used within this project atm
      if (serviceNode && serviceNode.length === 64) {
        if (result === 200) {
          await this.redis.incr(`{${blockchainID}}-${serviceNode}-${session.key}-success-hits`)
          await this.redis.expire(`{${blockchainID}}-${serviceNode}-${session.key}-success-hits`, 60 * 60)
        } else if (result !== 200) {
          await this.redis.incr(`{${blockchainID}}-${serviceNode}-${session.key}-failure-hits`)
          await this.redis.expire(`{${blockchainID}}-${serviceNode}-${session.key}-failure-hits`, 60 * 60)
        }
      }

      // Increment node errors
      if (result !== 200) {
        // TODO: FIND Better way to check for valid service nodes (public key)
        if (serviceNode && serviceNode.length === 64 && error !== BLOCK_TIMING_ERROR) {
          // Increment error log
          await this.redis.incr(blockchainID + '-' + serviceNode + '-errors')
          await this.redis.expire(blockchainID + '-' + serviceNode + '-errors', 60)
        }
      }

      // Process error logs
      if (result !== 200 || error !== '' || code !== '') {
        await this.processBulkErrors([errorValues], redisTimestamp, redisErrorKey, logger)
      }
    } catch (err) {
      logger.log('error', err.stack)
    }
  }

  async processBulkErrors(
    // eslint-disable-next-line @typescript-eslint/no-explicit-any
    bulkData: any[],
    currentTimestamp: number,
    redisKey: string,
    processlogger: Logger
  ): Promise<void> {
    const redisListAge = await this.redis.get('age-' + redisKey)
    const redisListSize = await this.redis.llen(redisKey)

    // List has been started in redis and needs to be pushed as timestamp is > 10 seconds old
    if (redisListAge && redisListSize > 0 && currentTimestamp > parseInt(redisListAge) + 10) {
      await this.redis.set('age-' + redisKey, currentTimestamp)
      await this.pushBulkErrors(bulkData, redisListSize, redisKey, processlogger)
    } else {
      await this.redis.rpush(redisKey, JSON.stringify(bulkData))
    }

    if (!redisListAge) {
      await this.redis.set('age-' + redisKey, currentTimestamp)
    }
  }

  async pushBulkErrors(
    // eslint-disable-next-line @typescript-eslint/no-explicit-any
    bulkData: any[],
    redisListSize: number,
    redisKey: string,
    processlogger: Logger
  ): Promise<void> {
    for (let count = 0; count < redisListSize; count++) {
      const redisRecord = await this.redis.lpop(redisKey)

      if (redisRecord) {
        bulkData.push(JSON.parse(redisRecord))
      }
    }
    if (bulkData.length > 0) {
      const metricsQuery = pgFormat('INSERT INTO %I VALUES %L', 'error', bulkData)

      this.pgPool.connect((err, client, release) => {
        if (err) {
          processlogger.log('error', 'Error acquiring client ' + err.stack)
        }
        client.query(metricsQuery, (metricsErr, result) => {
          release()
          if (metricsErr) {
            processlogger.log('error', 'Error executing query on pgpool ' + metricsQuery + ' ' + err.stack)
          }
        })
      })
    }
  }
}<|MERGE_RESOLUTION|>--- conflicted
+++ resolved
@@ -129,13 +129,9 @@
           blockchainID,
           sessionKey,
           sticky,
-<<<<<<< HEAD
-          sessionBlockHeight,
-          responseStart,
-=======
           sessionBlockHeight: session.header.sessionBlockHeight,
           blockHeight: session.blockHeight,
->>>>>>> d726cd60
+          responseStart,
         })
       } else if (result === 500) {
         logger.log('error', 'FAILURE' + fallbackTag + ' RELAYING ' + blockchainID + ' req: ' + data, {
