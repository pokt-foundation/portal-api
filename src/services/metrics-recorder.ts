import { Redis } from 'ioredis'
import { Pool as PGPool } from 'pg'
import { CherryPicker } from './cherry-picker'

import pgFormat from 'pg-format'
import { CustomLogger } from 'ajv'
import { HttpErrors } from '@loopback/rest'
const logger = require('../services/logger')
const os = require('os')

import { InfluxDB, Point } from '@influxdata/influxdb-client'

const region = process.env.REGION || '' // Can be empty
const influxURL = process.env.INFLUX_URL || ''
const influxToken = process.env.INFLUX_TOKEN || ''
const influxOrg = process.env.INFLUX_ORG || ''

if (!influxURL) {
  throw new HttpErrors.InternalServerError('INFLUX_URL required in ENV')
}
if (!influxToken) {
  throw new HttpErrors.InternalServerError('INFLUX_TOKEN required in ENV')
}
if (!influxOrg) {
  throw new HttpErrors.InternalServerError('INFLUX_ORG required in ENV')
}

const influxBucket = 'mainnetRelay'
const influxClient = new InfluxDB({ url: influxURL, token: influxToken })

const writeApi = influxClient.getWriteApi(influxOrg, influxBucket)

writeApi.useDefaultTags({ host: os.hostname(), region: region })

export class MetricsRecorder {
  redis: Redis
  pgPool: PGPool
  cherryPicker: CherryPicker
  processUID: string

  constructor({
    redis,
    pgPool,
    cherryPicker,
    processUID,
  }: {
    redis: Redis
    pgPool: PGPool
    cherryPicker: CherryPicker
    processUID: string
  }) {
    this.redis = redis
    this.pgPool = pgPool
    this.cherryPicker = cherryPicker
    this.processUID = processUID
  }

  // Record relay metrics in redis then push to timescaleDB for analytics
  async recordMetric({
    requestID,
    applicationID,
    applicationPublicKey,
    blockchain,
    serviceNode,
    relayStart,
    result,
    bytes,
    delivered,
    fallback,
    method,
    error,
    origin,
    blockchainID,
  }: {
    requestID: string
    applicationID: string
    applicationPublicKey: string
    blockchain: string
    serviceNode: string | undefined
    relayStart: [number, number]
    result: number
    bytes: number
    delivered: boolean
    fallback: boolean
    method: string | undefined
    error: string | undefined
    origin: string | undefined
    blockchainID: string | undefined
  }): Promise<void> {
    try {
      let elapsedTime = 0
      const relayEnd = process.hrtime(relayStart)

      elapsedTime = (relayEnd[0] * 1e9 + relayEnd[1]) / 1e9

      let fallbackTag = ''

      if (fallback) {
        fallbackTag = ' FALLBACK'
      }

      if (result === 200) {
        logger.log('info', 'SUCCESS' + fallbackTag, {
          requestID,
          relayType: 'APP',
          typeID: applicationID,
          serviceNode,
          elapsedTime,
          error: undefined,
          origin,
          blockchainID,
        })
      } else if (result === 500) {
        logger.log('error', 'FAILURE' + fallbackTag, {
          requestID,
          relayType: 'APP',
          typeID: applicationID,
          serviceNode,
          elapsedTime,
          error,
          origin,
          blockchainID,
        })
      } else if (result === 503) {
        logger.log('error', 'INVALID RESPONSE' + fallbackTag, {
          requestID,
          relayType: 'APP',
          typeID: applicationID,
          serviceNode,
          elapsedTime,
          error,
          origin,
          blockchainID,
        })
      }

      // Update service node quality with cherry picker
      if (serviceNode) {
        await this.cherryPicker.updateServiceQuality(blockchain, applicationID, serviceNode, elapsedTime, result)
      }

      // Bulk insert relay / error metrics
      const postgresTimestamp = new Date()
      const errorValues = [
        postgresTimestamp,
        applicationPublicKey,
        blockchain,
        serviceNode,
        elapsedTime,
        bytes,
        method,
        error,
      ]

      // Influx
      const point = new Point('relay')
        .tag('applicationPublicKey', applicationPublicKey)
        .tag('nodePublicKey', serviceNode)
        .tag('method', method)
        .tag('result', result.toString())
<<<<<<< HEAD
        .tag('blockchain', blockchain) // 0021
=======
        .tag('blockchain', blockchainID)
        .tag('origin', origin)
>>>>>>> bd3c1359
        .floatField('bytes', bytes)
        .floatField('elapsedTime', elapsedTime.toFixed(4))
        .timestamp(postgresTimestamp)

      writeApi.writePoint(point)
      await writeApi.flush()

      // Store errors in redis and every 10 seconds, push to postgres
      const redisErrorKey = 'errors-' + this.processUID
      const currentTimestamp = Math.floor(new Date().getTime() / 1000)

      if (result !== 200) {
        await this.processBulkLogs([errorValues], currentTimestamp, redisErrorKey, 'error', logger)
      }
    } catch (err) {
      logger.log('error', err.stack)
    }
  }

  async processBulkLogs(
    // eslint-disable-next-line @typescript-eslint/no-explicit-any
    bulkData: any[],
    currentTimestamp: number,
    redisKey: string,
    relation: string,
    processlogger: CustomLogger
  ): Promise<void> {
    const redisListAge = await this.redis.get('age-' + redisKey)
    const redisListSize = await this.redis.llen(redisKey)

    // List has been started in redis and needs to be pushed as timestamp is > 10 seconds old
    if (redisListAge && redisListSize > 0 && currentTimestamp > parseInt(redisListAge) + 10) {
      await this.redis.set('age-' + redisKey, currentTimestamp)
      await this.pushBulkData(bulkData, redisListSize, redisKey, relation, processlogger)
    } else {
      await this.redis.rpush(redisKey, JSON.stringify(bulkData))
    }

    if (!redisListAge) {
      await this.redis.set('age-' + redisKey, currentTimestamp)
    }
  }

  async pushBulkData(
    // eslint-disable-next-line @typescript-eslint/no-explicit-any
    bulkData: any[],
    redisListSize: number,
    redisKey: string,
    relation: string,
    processlogger: CustomLogger
  ): Promise<void> {
    for (let count = 0; count < redisListSize; count++) {
      const redisRecord = await this.redis.lpop(redisKey)

      if (redisRecord) {
        bulkData.push(JSON.parse(redisRecord))
      }
    }
    if (bulkData.length > 0) {
      const metricsQuery = pgFormat('INSERT INTO %I VALUES %L', relation, bulkData)

      if (relation === 'error') {
        this.pgPool.connect((err, client, release) => {
          if (err) {
            processlogger.log('error', 'Error acquiring client ' + err.stack)
          }
          client.query(metricsQuery, (metricsErr, result) => {
            release()
            if (metricsErr) {
              processlogger.log('error', 'Error executing query on pgpool ' + metricsQuery + ' ' + err.stack)
            }
          })
        })
      }
    }
  }
}<|MERGE_RESOLUTION|>--- conflicted
+++ resolved
@@ -158,12 +158,7 @@
         .tag('nodePublicKey', serviceNode)
         .tag('method', method)
         .tag('result', result.toString())
-<<<<<<< HEAD
         .tag('blockchain', blockchain) // 0021
-=======
-        .tag('blockchain', blockchainID)
-        .tag('origin', origin)
->>>>>>> bd3c1359
         .floatField('bytes', bytes)
         .floatField('elapsedTime', elapsedTime.toFixed(4))
         .timestamp(postgresTimestamp)
