--- conflicted
+++ resolved
@@ -14,11 +14,7 @@
 import { MetricsRecorder } from '../services/metrics-recorder'
 import { ConsensusFilterOptions, SyncChecker, SyncCheckOptions } from '../services/sync-checker'
 import { removeNodeFromSession } from '../utils/cache'
-<<<<<<< HEAD
-import { MAX_RELAYS_ERROR, SESSION_TIMEOUT } from '../utils/constants'
-=======
-import { DEFAULT_ALTRUIST_TIMEOUT, MAX_RELAYS_ERROR } from '../utils/constants'
->>>>>>> 3edc5564
+import { MAX_RELAYS_ERROR, SESSION_TIMEOUT, DEFAULT_ALTRUIST_TIMEOUT } from '../utils/constants'
 import {
   checkEnforcementJSON,
   isRelayError,
@@ -264,7 +260,6 @@
             blockchainSyncBackup: String(this.altruists[blockchainID]),
           })
 
-<<<<<<< HEAD
           // TODO: Remove references of relayResponse and change for pocketjs v2 Response object
           if (!(relay instanceof Error)) {
             // Even if the relay is successful, we could get an invalid response from servide node.
@@ -280,9 +275,6 @@
                 new jsonrpc.JsonRpcError('Service Node returned an invalid response', -32065)
               )
             }
-=======
-          if (!(relayResponse instanceof Error)) {
->>>>>>> 3edc5564
             // Check for user error to bubble these up to the API
             let userErrorMessage = ''
             let userErrorCode = ''
