import axios, { AxiosRequestConfig, Method } from 'axios'
import { Redis } from 'ioredis'
import { JSONObject } from '@loopback/context'
import { HttpErrors } from '@loopback/rest'
import { PocketAAT, Session, RelayResponse, Pocket, Configuration, HTTPMethod, Node } from '@pokt-network/pocket-js'
import AatPlans from '../config/aat-plans.json'
<<<<<<< HEAD
import { blockHexToDecimal, checkEnforcementJSON, isRelayError, isUserError } from '../utils'

import { JSONObject } from '@loopback/context'

const logger = require('../services/logger')
const crypto = require('crypto')

import axios, { AxiosRequestConfig, Method } from 'axios'
=======
import { RelayError } from '../errors/types'
import { Applications } from '../models'
import { BlockchainsRepository } from '../repositories'
import { ChainChecker, ChainIDFilterOptions } from '../services/chain-checker'
import { CherryPicker } from '../services/cherry-picker'
import { MetricsRecorder } from '../services/metrics-recorder'
import { ConsensusFilterOptions, SyncChecker, SyncCheckOptions } from '../services/sync-checker'
>>>>>>> 40981f0f
import { removeNodeFromSession } from '../utils/cache'
import { MAX_RELAYS_ERROR } from '../utils/constants'
import { checkEnforcementJSON, checkWhitelist, checkSecretKey, SecretKeyDetails } from '../utils/enforcements'
import { parseMethod } from '../utils/parsing'
import { updateConfiguration } from '../utils/pocket'
import { filterCheckedNodes, isCheckPromiseResolved, loadBlockchain } from '../utils/relayer'
import { SendRelayOptions } from '../utils/types'
import { enforceEVMLimits } from './limiter'
const logger = require('../services/logger')

export class PocketRelayer {
  host: string
  origin: string
  userAgent: string
  pocket: Pocket
  pocketConfiguration: Configuration
  cherryPicker: CherryPicker
  metricsRecorder: MetricsRecorder
  syncChecker: SyncChecker
  chainChecker: ChainChecker
  redis: Redis
  databaseEncryptionKey: string
  secretKey: string
  relayRetries: number
  blockchainsRepository: BlockchainsRepository
  checkDebug: boolean
  altruists: JSONObject
  aatPlan: string
  defaultLogLimitBlocks: number
  sessionKey: string

  constructor({
    host,
    origin,
    userAgent,
    pocket,
    pocketConfiguration,
    cherryPicker,
    metricsRecorder,
    syncChecker,
    chainChecker,
    redis,
    databaseEncryptionKey,
    secretKey,
    relayRetries,
    blockchainsRepository,
    checkDebug,
    altruists,
    aatPlan,
    defaultLogLimitBlocks,
  }: {
    host: string
    origin: string
    userAgent: string
    pocket: Pocket
    pocketConfiguration: Configuration
    cherryPicker: CherryPicker
    metricsRecorder: MetricsRecorder
    syncChecker: SyncChecker
    chainChecker: ChainChecker
    redis: Redis
    databaseEncryptionKey: string
    secretKey: string
    relayRetries: number
    blockchainsRepository: BlockchainsRepository
    checkDebug: boolean
    altruists: string
    aatPlan: string
    defaultLogLimitBlocks: number
  }) {
    this.host = host
    this.origin = origin
    this.userAgent = userAgent
    this.pocket = pocket
    this.pocketConfiguration = pocketConfiguration
    this.cherryPicker = cherryPicker
    this.metricsRecorder = metricsRecorder
    this.syncChecker = syncChecker
    this.chainChecker = chainChecker
    this.redis = redis
    this.databaseEncryptionKey = databaseEncryptionKey
    this.secretKey = secretKey
    this.relayRetries = relayRetries
    this.blockchainsRepository = blockchainsRepository
    this.checkDebug = checkDebug
    this.aatPlan = aatPlan
    this.defaultLogLimitBlocks = defaultLogLimitBlocks

    // Create the array of altruist relayers as last resort
    this.altruists = JSON.parse(altruists)
  }

  async sendRelay({
    rawData,
    relayPath,
    httpMethod,
    application,
    requestID,
    requestTimeOut,
    overallTimeOut,
    relayRetries,
    logLimitBlocks,
  }: SendRelayOptions): Promise<string | Error> {
    if (relayRetries !== undefined && relayRetries >= 0) {
      this.relayRetries = relayRetries
    }
    const {
      blockchain,
      blockchainEnforceResult,
      blockchainSyncCheck,
      blockchainIDCheck,
      blockchainID,
      blockchainChainID,
      blockchainLogLimitBlocks,
    } = await loadBlockchain(this.host, this.redis, this.blockchainsRepository, this.defaultLogLimitBlocks).catch(
      () => {
        logger.log('error', `Incorrect blockchain: ${this.host}`, {
          origin: this.origin,
        })
        throw new HttpErrors.BadRequest(`Incorrect blockchain: ${this.host}`)
      }
    )
    const overallStart = process.hrtime()

    // Check for lb-specific log limits
    if (logLimitBlocks === undefined || logLimitBlocks <= 0) {
      logLimitBlocks = blockchainLogLimitBlocks
    }

    // This converts the raw data into formatted JSON then back to a string for relaying.
    // This allows us to take in both [{},{}] arrays of JSON and plain JSON and removes
    // extraneous characters like newlines and tabs from the rawData.
    // Normally the arrays of JSON do not pass the AJV validation used by Loopback.

    const parsedRawData = Object.keys(rawData).length > 0 ? JSON.parse(rawData.toString()) : JSON.stringify(rawData)
    const limitation = await this.enforceLimits(parsedRawData, blockchainID, logLimitBlocks)
    const data = JSON.stringify(parsedRawData)

    if (limitation instanceof Error) {
      logger.log('error', `LIMITATION ERROR ${blockchainID} req: ${data}`, {
        blockchainID,
        requestID: requestID,
        relayType: 'APP',
        error: `${parsedRawData.method} method limitations exceeded.`,
        typeID: application.id,
        serviceNode: '',
        origin: this.origin,
      })
      return limitation
    }
    const method = parseMethod(parsedRawData)
    const fallbackAvailable = this.altruists[blockchainID] !== undefined ? true : false

    // Retries if applicable
    for (let x = 0; x <= this.relayRetries; x++) {
      const relayStart = process.hrtime()

      // Compute the overall time taken on this LB request
      const overallCurrent = process.hrtime(overallStart)
      const overallCurrentElasped = Math.round((overallCurrent[0] * 1e9 + overallCurrent[1]) / 1e6)

      if (overallTimeOut && overallCurrentElasped > overallTimeOut) {
        logger.log('error', 'Overall Timeout exceeded: ' + overallTimeOut, {
          requestID: requestID,
          relayType: 'APP',
          typeID: application.id,
          serviceNode: '',
        })
        return new HttpErrors.GatewayTimeout('Overall Timeout exceeded: ' + overallTimeOut)
      }

      // Send this relay attempt
      const relayResponse = await this._sendRelay({
        data,
        relayPath,
        httpMethod,
        requestID,
        application,
        requestTimeOut,
        blockchain,
        blockchainID,
        blockchainEnforceResult,
        blockchainSyncCheck,
        blockchainIDCheck,
        blockchainChainID,
        blockchainSyncBackup: String(this.altruists[blockchainID]),
      })

      if (!(relayResponse instanceof Error)) {
        // Record success metric
        this.metricsRecorder
          .recordMetric({
            requestID: requestID,
            applicationID: application.id,
            applicationPublicKey: application.gatewayAAT.applicationPublicKey,
            blockchainID,
            serviceNode: relayResponse.proof.servicerPubKey,
            relayStart,
            result: 200,
            bytes: Buffer.byteLength(relayResponse.payload, 'utf8'),
            delivered: false,
            fallback: false,
            method: method,
            error: undefined,
            origin: this.origin,
            data,
            sessionKey: this.sessionKey,
          })
          .catch(function log(e) {
            logger.log('error', 'Error recording metrics: ' + e, {
              requestID: requestID,
              relayType: 'APP',
              typeID: application.id,
              serviceNode: relayResponse.proof.servicerPubKey,
            })
          })

        // Clear error log
        await this.redis.del(blockchainID + '-' + relayResponse.proof.servicerPubKey + '-errors')

        // If return payload is valid JSON, turn it into an object so it is sent with content-type: json
        if (
          blockchainEnforceResult && // Is this blockchain marked for result enforcement // and
          blockchainEnforceResult.toLowerCase() === 'json' // the check is for JSON
        ) {
          return JSON.parse(relayResponse.payload)
        }
        return relayResponse.payload
      } else if (relayResponse instanceof RelayError) {
        // Record failure metric, retry if possible or fallback
        // If this is the last retry and fallback is available, mark the error not delivered
        const errorDelivered = x === this.relayRetries && fallbackAvailable ? false : true

        // Increment error log
        await this.redis.incr(blockchainID + '-' + relayResponse.servicer_node + '-errors')
        await this.redis.expire(blockchainID + '-' + relayResponse.servicer_node + '-errors', 3600)

        let error = relayResponse.message

        if (typeof relayResponse.message === 'object') {
          error = JSON.stringify(relayResponse.message)
        }

<<<<<<< HEAD
        this.metricsRecorder
          .recordMetric({
            requestID,
            applicationID: application.id,
            applicationPublicKey: application.gatewayAAT.applicationPublicKey,
            blockchainID,
            serviceNode: relayResponse.servicer_node,
            relayStart,
            result: 500,
            bytes: Buffer.byteLength(relayResponse.message, 'utf8'),
            delivered: errorDelivered,
            fallback: false,
            method,
            error,
            origin: this.origin,
            data,
            sessionKey: this.sessionKey,
          })
          .catch(function log(e) {
            logger.log('error', 'Error recording metrics: ' + e, {
              requestID: requestID,
              relayType: 'APP',
              typeID: application.id,
              serviceNode: relayResponse.servicer_node,
            })
          })
=======
        await this.metricsRecorder.recordMetric({
          requestID,
          applicationID: application.id,
          applicationPublicKey: application.gatewayAAT.applicationPublicKey,
          blockchainID,
          serviceNode: relayResponse.servicer_node,
          relayStart,
          result: 500,
          bytes: Buffer.byteLength(relayResponse.message, 'utf8'),
          delivered: errorDelivered,
          fallback: false,
          method,
          error,
          origin: this.origin,
          data,
          sessionKey: this.sessionKey,
          timeout: requestTimeOut,
        })
>>>>>>> 40981f0f
      }
    }

    // Exhausted network relay attempts; use fallback
    if (fallbackAvailable) {
      const relayStart = process.hrtime()
      let axiosConfig: AxiosRequestConfig = {}

      // Add relay path to URL
      const altruistURL =
        relayPath === undefined || relayPath === ''
          ? (this.altruists[blockchainID] as string)
          : `${this.altruists[blockchainID]}${relayPath}`

      // Remove user/pass from the altruist URL
      const redactedAltruistURL = String(this.altruists[blockchainID])?.replace(/[\w]*:\/\/[^\/]*@/g, '')

      if (httpMethod === 'POST') {
        axiosConfig = {
          method: 'POST',
          url: altruistURL,
          data: rawData.toString(),
          headers: { 'Content-Type': 'application/json' },
        }
      } else {
        axiosConfig = {
          method: httpMethod as Method,
          url: altruistURL,
          data: rawData.toString(),
        }
      }

      if (requestTimeOut) {
        axiosConfig.timeout = requestTimeOut
      }

      try {
        const fallbackResponse = await axios(axiosConfig)

        if (this.checkDebug) {
          logger.log('debug', JSON.stringify(fallbackResponse.data), {
            requestID: requestID,
            relayType: 'FALLBACK',
            typeID: application.id,
            serviceNode: 'fallback:' + redactedAltruistURL,
            error: '',
            elapsedTime: '',
            blockchainID: '',
            origin: this.origin,
          })
        }

        if (!(fallbackResponse instanceof Error)) {
          const responseParsed = JSON.stringify(fallbackResponse.data)

          this.metricsRecorder
            .recordMetric({
              requestID: requestID,
              applicationID: application.id,
              applicationPublicKey: application.gatewayAAT.applicationPublicKey,
              blockchainID,
              serviceNode: 'fallback:' + redactedAltruistURL,
              relayStart,
              result: 200,
              bytes: Buffer.byteLength(responseParsed, 'utf8'),
              delivered: false,
              fallback: true,
              method: method,
              error: undefined,
              origin: this.origin,
              data,
              sessionKey: this.sessionKey,
            })
            .catch(function log(e) {
              logger.log('error', 'Error recording metrics: ' + e, {
                requestID: requestID,
                relayType: 'APP',
                typeID: application.id,
                serviceNode: 'fallback:' + redactedAltruistURL,
              })
            })

          // If return payload is valid JSON, turn it into an object so it is sent with content-type: json
          if (
            blockchainEnforceResult && // Is this blockchain marked for result enforcement and
            blockchainEnforceResult.toLowerCase() === 'json' && // the check is for JSON
            typeof responseParsed === 'string' &&
            (responseParsed.match('{') || responseParsed.match(/'\[{'/g)) // and it matches JSON
          ) {
            return JSON.parse(responseParsed)
          }

          return responseParsed
        } else {
          logger.log('error', JSON.stringify(fallbackResponse), {
            requestID: requestID,
            relayType: 'FALLBACK',
            typeID: application.id,
            serviceNode: 'fallback:' + redactedAltruistURL,
            blockchainID,
            origin: this.origin,
          })
        }
      } catch (e) {
        logger.log('error', e.message, {
          requestID: requestID,
          relayType: 'FALLBACK',
          typeID: application.id,
          serviceNode: 'fallback:' + redactedAltruistURL,
          blockchainID,
          origin: this.origin,
        })
      }
    }
    return new HttpErrors.GatewayTimeout('Relay attempts exhausted')
  }

  // Private function to allow relay retries
  async _sendRelay({
    data,
    relayPath,
    httpMethod,
    requestID,
    application,
    requestTimeOut,
    blockchain,
    blockchainEnforceResult,
    blockchainSyncCheck,
    blockchainSyncBackup,
    blockchainIDCheck,
    blockchainID,
    blockchainChainID,
  }: {
    data: string
    relayPath: string
    httpMethod: HTTPMethod
    requestID: string
    application: Applications
    requestTimeOut: number | undefined
    blockchain: string
    blockchainEnforceResult: string
    blockchainSyncCheck: SyncCheckOptions
    blockchainSyncBackup: string
    blockchainIDCheck: string
    blockchainID: string
    blockchainChainID: string
  }): Promise<RelayResponse | Error> {
    const secretKeyDetails: SecretKeyDetails = {
      secretKey: this.secretKey,
      databaseEncryptionKey: this.databaseEncryptionKey,
    }

    // Secret key check
    if (!checkSecretKey(application, secretKeyDetails)) {
      throw new HttpErrors.Forbidden('SecretKey does not match')
    }

    // Whitelist: origins -- explicit matches
    if (!checkWhitelist(application.gatewaySettings.whitelistOrigins, this.origin, 'explicit')) {
      throw new HttpErrors.Forbidden('Whitelist Origin check failed: ' + this.origin)
    }

    // Whitelist: userAgent -- substring matches
    if (!checkWhitelist(application.gatewaySettings.whitelistUserAgents, this.userAgent, 'substring')) {
      throw new HttpErrors.Forbidden('Whitelist User Agent check failed: ' + this.userAgent)
    }

    const aatParams: [string, string, string, string] =
      this.aatPlan === AatPlans.FREEMIUM
        ? [
            application.gatewayAAT.version,
            application.freeTierAAT.clientPublicKey,
            application.freeTierAAT.applicationPublicKey,
            application.freeTierAAT.applicationSignature,
          ]
        : [
            application.gatewayAAT.version,
            application.gatewayAAT.clientPublicKey,
            application.gatewayAAT.applicationPublicKey,
            application.gatewayAAT.applicationSignature,
          ]

    // Checks pass; create AAT
    const pocketAAT = new PocketAAT(...aatParams)

    let node: Node

    // Pull the session so we can get a list of nodes and cherry pick which one to use
    const pocketSession = await this.pocket.sessionManager.getCurrentSession(
      pocketAAT,
      blockchainID,
      this.pocketConfiguration
    )

    if (pocketSession instanceof Session) {
      // Start the relay timer
      const relayStart = process.hrtime()

      let nodes: Node[] = pocketSession.sessionNodes

      // sessionKey = "blockchain and a hash of the all the nodes in this session, sorted by public key"
      const sessionKey = `${blockchain}-${crypto
        .createHash('sha256')
        .update(
          JSON.stringify(
            nodes.sort((a, b) => (a.publicKey > b.publicKey ? 1 : b.publicKey > a.publicKey ? -1 : 0)),
            (k, v) => (k !== 'publicKey' ? v : undefined)
          )
        )
        .digest('hex')}`

      this.sessionKey = sessionKey
      const sessionCacheKey = `session-${sessionKey}`

      const nodesToRemove = await this.redis.smembers(sessionCacheKey)

      if (nodesToRemove.length > 0) {
        nodes = nodes.filter((n) => !nodesToRemove.includes(n.publicKey))
      } else {
        // Adds and removes dummy value as you cannot set EXPIRE on empty redis set
        await this.redis.sadd(sessionCacheKey, '0')
        await this.redis.expire(sessionCacheKey, 60 * 60 * 2) // 2 Hours
        await this.redis.spop(sessionCacheKey)
      }

      if (nodes.length === 0) {
        logger.log('warn', `SESSION: ${sessionKey} has exhausted all node relays`, {
          requestID: requestID,
          relayType: 'APP',
          typeID: application.id,
          serviceNode: '',
        })
        return new Error("session doesn't have any available nodes")
      }

      let syncCheckPromise: Promise<Node[]>
      let syncCheckedNodes: Node[]

      let chainCheckPromise: Promise<Node[]>
      let chainCheckedNodes: Node[]

      if (blockchainIDCheck) {
        // Check Chain ID
        const chainIDOptions: ChainIDFilterOptions = {
          nodes,
          requestID,
          blockchainID,
          pocketAAT,
          applicationID: application.id,
          applicationPublicKey: application.gatewayAAT.applicationPublicKey,
          chainCheck: blockchainIDCheck,
          chainID: parseInt(blockchainChainID),
          pocket: this.pocket,
          pocketConfiguration: this.pocketConfiguration,
          sessionKey,
        }

        chainCheckPromise = this.chainChecker.chainIDFilter(chainIDOptions)
      }

      if (blockchainSyncCheck) {
        // Check Sync
        const consensusFilterOptions: ConsensusFilterOptions = {
          nodes,
          requestID,
          syncCheckOptions: blockchainSyncCheck,
          blockchainID,
          blockchainSyncBackup,
          applicationID: application.id,
          applicationPublicKey: application.gatewayAAT.applicationPublicKey,
          pocket: this.pocket,
          pocketAAT,
          pocketConfiguration: this.pocketConfiguration,
          sessionKey,
        }

        syncCheckPromise = this.syncChecker.consensusFilter(consensusFilterOptions)
      }

      const checkersPromise = Promise.allSettled([chainCheckPromise, syncCheckPromise])

      const [chainCheckResult, syncCheckResult] = await checkersPromise

      if (blockchainIDCheck) {
        if (isCheckPromiseResolved(chainCheckResult)) {
          chainCheckedNodes = (chainCheckResult as PromiseFulfilledResult<Node[]>).value
        } else {
          const error = 'ChainID check failure'
          const method = 'checks'

          this.metricsRecorder
            .recordMetric({
              requestID,
              applicationID: application.id,
              applicationPublicKey: application.gatewayAAT.applicationPublicKey,
              blockchainID,
              serviceNode: 'session-failure',
              relayStart,
              result: 500,
              bytes: Buffer.byteLength(error, 'utf8'),
              delivered: false,
              fallback: false,
              method,
              error,
              origin: this.origin,
              data,
              sessionKey,
            })
            .catch(function log(e) {
              logger.log('error', 'Error recording metrics: ' + e, {
                requestID: requestID,
                relayType: 'APP',
                typeID: application.id,
                serviceNode: 'session-failure',
              })
            })

          return new Error('ChainID check failure; using fallbacks')
        }
      }

      if (blockchainSyncCheck) {
        if (isCheckPromiseResolved(syncCheckResult)) {
          syncCheckedNodes = (syncCheckResult as PromiseFulfilledResult<Node[]>).value
        } else {
          const error = 'Sync check failure'
          const method = 'checks'

          this.metricsRecorder
            .recordMetric({
              requestID,
              applicationID: application.id,
              applicationPublicKey: application.gatewayAAT.applicationPublicKey,
              blockchainID,
              serviceNode: 'session-failure',
              relayStart,
              result: 500,
              bytes: Buffer.byteLength(error, 'utf8'),
              delivered: false,
              fallback: false,
              method,
              error,
              origin: this.origin,
              data,
              sessionKey,
            })
            .catch(function log(e) {
              logger.log('error', 'Error recording metrics: ' + e, {
                requestID: requestID,
                relayType: 'APP',
                typeID: application.id,
                serviceNode: 'session-failure',
              })
            })

          return new Error('Sync check failure; using fallbacks')
        }

        // EVM-chains always have chain/sync checks.
        if (blockchainIDCheck && blockchainSyncCheck) {
          const filteredNodes = filterCheckedNodes(syncCheckedNodes, chainCheckedNodes)

          // There's a chance that no nodes passes both checks.
          if (filteredNodes.length > 0) {
            nodes = filteredNodes
          } else {
            return new Error('Sync / chain check failure; using fallbacks')
          }
        } else if (syncCheckedNodes.length > 0) {
          // For non-EVM chains that only have sync check, like pocket.
          nodes = syncCheckedNodes
        }

<<<<<<< HEAD
      node = await this.cherryPicker.cherryPickNode(application, nodes, blockchainID, requestID)
    }

    if (this.checkDebug) {
      logger.log('debug', JSON.stringify(pocketSession), {
        requestID: requestID,
        relayType: 'APP',
        typeID: application.id,
        serviceNode: node?.publicKey,
      })
    }

    // Adjust Pocket Configuration for a custom requestTimeOut
    let relayConfiguration = this.pocketConfiguration

    if (requestTimeOut) {
      relayConfiguration = this.updateConfiguration(requestTimeOut)
    }

    // Send relay and process return: RelayResponse, RpcError, ConsensusNode, or undefined
    const relayResponse = await this.pocket.sendRelay(
      data,
      blockchainID,
      pocketAAT,
      relayConfiguration,
      undefined,
      httpMethod,
      relayPath,
      node,
      undefined,
      requestID
    )

    if (this.checkDebug) {
      logger.log('debug', JSON.stringify(relayConfiguration), {
        requestID: requestID,
        relayType: 'APP',
        typeID: application.id,
        serviceNode: node?.publicKey,
      })
      logger.log('debug', JSON.stringify(relayResponse), {
        requestID: requestID,
        relayType: 'APP',
        typeID: application.id,
        serviceNode: node?.publicKey,
      })
    }

    // Success
    if (relayResponse instanceof RelayResponse) {
      // First, check for the format of the result; Pocket Nodes will return relays that include
      // erroneous results like "invalid host specified" when the node is configured incorrectly.
      // Those results are still marked as 200:success.
      // To filter them out, we will enforce result formats on certain blockchains. If the
      // relay result is not in the correct format, this was not a successful relay.
      if (
        blockchainEnforceResult && // Is this blockchain marked for result enforcement // and
        blockchainEnforceResult.toLowerCase() === 'json' && // the check is for JSON // and
        (!checkEnforcementJSON(relayResponse.payload) || // the relay response is not valid JSON // or
          (isRelayError(relayResponse.payload) && !isUserError(relayResponse.payload))) // check if the payload indicates relay error, not a user error
      ) {
        // then this result is invalid
        return new RelayError(relayResponse.payload, 503, relayResponse.proof.servicerPubKey)
      } else {
        // Success
        return relayResponse
=======
        node = await this.cherryPicker.cherryPickNode(application, nodes, blockchainID, requestID)
>>>>>>> 40981f0f
      }

      if (this.checkDebug) {
        logger.log('debug', JSON.stringify(pocketSession), {
          requestID: requestID,
          relayType: 'APP',
          typeID: application.id,
          serviceNode: node?.publicKey,
        })
      }

      // Adjust Pocket Configuration for a custom requestTimeOut
      let relayConfiguration = this.pocketConfiguration

      if (requestTimeOut) {
        relayConfiguration = updateConfiguration(this.pocketConfiguration, requestTimeOut)
      }

      // Send relay and process return: RelayResponse, RpcError, ConsensusNode, or undefined
      const relayResponse = await this.pocket.sendRelay(
        data,
        blockchainID,
        pocketAAT,
        relayConfiguration,
        undefined,
        httpMethod,
        relayPath,
        node,
        undefined,
        requestID
      )

      if (this.checkDebug) {
        logger.log('debug', JSON.stringify(relayConfiguration), {
          requestID: requestID,
          relayType: 'APP',
          typeID: application.id,
          serviceNode: node?.publicKey,
        })
        logger.log('debug', JSON.stringify(relayResponse), {
          requestID: requestID,
          relayType: 'APP',
          typeID: application.id,
          serviceNode: node?.publicKey,
        })
      }

      // Success
      if (relayResponse instanceof RelayResponse) {
        // First, check for the format of the result; Pocket Nodes will return relays that include
        // erroneous results like "invalid host specified" when the node is configured incorrectly.
        // Those results are still marked as 200:success.
        // To filter them out, we will enforce result formats on certain blockchains. If the
        // relay result is not in the correct format, this was not a successful relay.
        if (
          blockchainEnforceResult && // Is this blockchain marked for result enforcement // and
          blockchainEnforceResult.toLowerCase() === 'json' && // the check is for JSON // and
          (!checkEnforcementJSON(relayResponse.payload) || // the relay response is not valid JSON // or
            relayResponse.payload.startsWith('{"error"')) // the full payload is an error
        ) {
          // then this result is invalid
          return new RelayError(relayResponse.payload, 503, relayResponse.proof.servicerPubKey)
        } else {
          // Success
          return relayResponse
        }
        // Error
      } else if (relayResponse instanceof Error) {
        // Remove node from session if error is due to max relays allowed reached
        if (relayResponse.message === MAX_RELAYS_ERROR) {
          await removeNodeFromSession(this.redis, (pocketSession as Session).sessionKey, node.publicKey)
        }

        return new RelayError(relayResponse.message, 500, node?.publicKey)
        // ConsensusNode
      } else {
        // TODO: ConsensusNode is a possible return
        return new Error('relayResponse is undefined')
      }
    }
  }

  async enforceLimits(
    // eslint-disable-next-line @typescript-eslint/no-explicit-any
    parsedRawData: Record<string, any>,
    blockchainID: string,
    logLimitBlocks: number
  ): Promise<void | Error> {
    let limiterResponse: Promise<void | Error>

    if (blockchainID === '0021') {
      limiterResponse = enforceEVMLimits(parsedRawData, blockchainID, logLimitBlocks, this.altruists)
    }

    return limiterResponse
  }
}<|MERGE_RESOLUTION|>--- conflicted
+++ resolved
@@ -4,16 +4,6 @@
 import { HttpErrors } from '@loopback/rest'
 import { PocketAAT, Session, RelayResponse, Pocket, Configuration, HTTPMethod, Node } from '@pokt-network/pocket-js'
 import AatPlans from '../config/aat-plans.json'
-<<<<<<< HEAD
-import { blockHexToDecimal, checkEnforcementJSON, isRelayError, isUserError } from '../utils'
-
-import { JSONObject } from '@loopback/context'
-
-const logger = require('../services/logger')
-const crypto = require('crypto')
-
-import axios, { AxiosRequestConfig, Method } from 'axios'
-=======
 import { RelayError } from '../errors/types'
 import { Applications } from '../models'
 import { BlockchainsRepository } from '../repositories'
@@ -21,7 +11,6 @@
 import { CherryPicker } from '../services/cherry-picker'
 import { MetricsRecorder } from '../services/metrics-recorder'
 import { ConsensusFilterOptions, SyncChecker, SyncCheckOptions } from '../services/sync-checker'
->>>>>>> 40981f0f
 import { removeNodeFromSession } from '../utils/cache'
 import { MAX_RELAYS_ERROR } from '../utils/constants'
 import { checkEnforcementJSON, checkWhitelist, checkSecretKey, SecretKeyDetails } from '../utils/enforcements'
@@ -30,6 +19,7 @@
 import { filterCheckedNodes, isCheckPromiseResolved, loadBlockchain } from '../utils/relayer'
 import { SendRelayOptions } from '../utils/types'
 import { enforceEVMLimits } from './limiter'
+const crypto = require('crypto')
 const logger = require('../services/logger')
 
 export class PocketRelayer {
@@ -265,7 +255,6 @@
           error = JSON.stringify(relayResponse.message)
         }
 
-<<<<<<< HEAD
         this.metricsRecorder
           .recordMetric({
             requestID,
@@ -292,26 +281,6 @@
               serviceNode: relayResponse.servicer_node,
             })
           })
-=======
-        await this.metricsRecorder.recordMetric({
-          requestID,
-          applicationID: application.id,
-          applicationPublicKey: application.gatewayAAT.applicationPublicKey,
-          blockchainID,
-          serviceNode: relayResponse.servicer_node,
-          relayStart,
-          result: 500,
-          bytes: Buffer.byteLength(relayResponse.message, 'utf8'),
-          delivered: errorDelivered,
-          fallback: false,
-          method,
-          error,
-          origin: this.origin,
-          data,
-          sessionKey: this.sessionKey,
-          timeout: requestTimeOut,
-        })
->>>>>>> 40981f0f
       }
     }
 
@@ -685,76 +654,7 @@
           nodes = syncCheckedNodes
         }
 
-<<<<<<< HEAD
-      node = await this.cherryPicker.cherryPickNode(application, nodes, blockchainID, requestID)
-    }
-
-    if (this.checkDebug) {
-      logger.log('debug', JSON.stringify(pocketSession), {
-        requestID: requestID,
-        relayType: 'APP',
-        typeID: application.id,
-        serviceNode: node?.publicKey,
-      })
-    }
-
-    // Adjust Pocket Configuration for a custom requestTimeOut
-    let relayConfiguration = this.pocketConfiguration
-
-    if (requestTimeOut) {
-      relayConfiguration = this.updateConfiguration(requestTimeOut)
-    }
-
-    // Send relay and process return: RelayResponse, RpcError, ConsensusNode, or undefined
-    const relayResponse = await this.pocket.sendRelay(
-      data,
-      blockchainID,
-      pocketAAT,
-      relayConfiguration,
-      undefined,
-      httpMethod,
-      relayPath,
-      node,
-      undefined,
-      requestID
-    )
-
-    if (this.checkDebug) {
-      logger.log('debug', JSON.stringify(relayConfiguration), {
-        requestID: requestID,
-        relayType: 'APP',
-        typeID: application.id,
-        serviceNode: node?.publicKey,
-      })
-      logger.log('debug', JSON.stringify(relayResponse), {
-        requestID: requestID,
-        relayType: 'APP',
-        typeID: application.id,
-        serviceNode: node?.publicKey,
-      })
-    }
-
-    // Success
-    if (relayResponse instanceof RelayResponse) {
-      // First, check for the format of the result; Pocket Nodes will return relays that include
-      // erroneous results like "invalid host specified" when the node is configured incorrectly.
-      // Those results are still marked as 200:success.
-      // To filter them out, we will enforce result formats on certain blockchains. If the
-      // relay result is not in the correct format, this was not a successful relay.
-      if (
-        blockchainEnforceResult && // Is this blockchain marked for result enforcement // and
-        blockchainEnforceResult.toLowerCase() === 'json' && // the check is for JSON // and
-        (!checkEnforcementJSON(relayResponse.payload) || // the relay response is not valid JSON // or
-          (isRelayError(relayResponse.payload) && !isUserError(relayResponse.payload))) // check if the payload indicates relay error, not a user error
-      ) {
-        // then this result is invalid
-        return new RelayError(relayResponse.payload, 503, relayResponse.proof.servicerPubKey)
-      } else {
-        // Success
-        return relayResponse
-=======
         node = await this.cherryPicker.cherryPickNode(application, nodes, blockchainID, requestID)
->>>>>>> 40981f0f
       }
 
       if (this.checkDebug) {
