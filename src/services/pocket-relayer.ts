--- conflicted
+++ resolved
@@ -146,11 +146,7 @@
       }
 
       // Send this relay attempt
-<<<<<<< HEAD
       const relayResponse = await this._sendRelay(data, relayPath, httpMethod, requestID, application, requestTimeOut, blockchain, blockchainEnforceResult, blockchainSyncCheck, blockchainSyncCheckPath, String(this.altruists[blockchain]));
-=======
-      const relayResponse = await this._sendRelay(data, relayPath, httpMethod, requestID, application, requestTimeOut, blockchain, blockchainEnforceResult, blockchainSyncCheck, String(this.altruists[blockchain]));
->>>>>>> 7428555b
 
       if (!(relayResponse instanceof Error)) {
         // Record success metric
@@ -308,10 +304,7 @@
     blockchain: string,
     blockchainEnforceResult: string,
     blockchainSyncCheck: string,
-<<<<<<< HEAD
     blockchainSyncCheckPath: string,
-=======
->>>>>>> 7428555b
     blockchainSyncBackup: string,
   ): Promise<RelayResponse | Error> {
     logger.log('info', 'RELAYING ' + blockchain + ' req: ' + data, {requestID: requestID, relayType: 'APP', typeID: application.id, serviceNode: ''});
@@ -376,11 +369,8 @@
     if (pocketSession instanceof Session) {
       let nodes: Node[] = pocketSession.sessionNodes;
       if (blockchainSyncCheck) {
-<<<<<<< HEAD
         nodes = await this.syncChecker.consensusFilter(pocketSession.sessionNodes, requestID, blockchainSyncCheck, blockchainSyncCheckPath, 3, blockchain, blockchainSyncBackup, application.id, application.gatewayAAT.applicationPublicKey, this.pocket, pocketAAT, this.pocketConfiguration);
-=======
-        nodes = await this.syncChecker.consensusFilter(pocketSession.sessionNodes, requestID, blockchainSyncCheck, 3, blockchain, blockchainSyncBackup, application.id, application.gatewayAAT.applicationPublicKey, this.pocket, pocketAAT, this.pocketConfiguration);
->>>>>>> 7428555b
+
         if (nodes.length === 0) {
           return new Error('Sync check failure; using fallbacks');
         }
