--- conflicted
+++ resolved
@@ -528,16 +528,11 @@
       const [chainCheckResult, syncCheckResult] = await checkersPromise
 
       if (blockchainIDCheck) {
-<<<<<<< HEAD
         if (isCheckPromiseResolved(chainCheckResult)) {
-=======
-        if (this.isCheckPromiseResolved(chainCheckResult)) {
->>>>>>> 9a7993a1
           chainCheckedNodes = (chainCheckResult as PromiseFulfilledResult<Node[]>).value
         } else {
           const error = 'ChainID check failure'
           const method = 'checks'
-<<<<<<< HEAD
 
           await this.metricsRecorder.recordMetric({
             requestID,
@@ -556,72 +551,9 @@
             data,
             sessionKey,
           })
-=======
-
-          await this.metricsRecorder.recordMetric({
-            requestID,
-            applicationID: application.id,
-            applicationPublicKey: application.gatewayAAT.applicationPublicKey,
-            blockchainID,
-            serviceNode: 'session-failure',
-            relayStart,
-            result: 500,
-            bytes: Buffer.byteLength(error, 'utf8'),
-            delivered: false,
-            fallback: false,
-            method,
-            error,
-            origin: this.origin,
-            data,
-            sessionKey,
-          })
 
           return new Error('ChainID check failure; using fallbacks')
         }
-      }
-
-      if (blockchainSyncCheck) {
-        if (this.isCheckPromiseResolved(syncCheckResult)) {
-          syncCheckedNodes = (syncCheckResult as PromiseFulfilledResult<Node[]>).value
-        } else {
-          const error = 'Sync check failure'
-          const method = 'checks'
-
-          await this.metricsRecorder.recordMetric({
-            requestID,
-            applicationID: application.id,
-            applicationPublicKey: application.gatewayAAT.applicationPublicKey,
-            blockchainID,
-            serviceNode: 'session-failure',
-            relayStart,
-            result: 500,
-            bytes: Buffer.byteLength(error, 'utf8'),
-            delivered: false,
-            fallback: false,
-            method,
-            error,
-            origin: this.origin,
-            data,
-            sessionKey,
-          })
-
-          return new Error('Sync check failure; using fallbacks')
-        }
-      }
-
-      // EVM-chains always have chain/sync checks.
-      if (blockchainIDCheck && blockchainSyncCheck) {
-        const filteredNodes = this.filterCheckedNodes(syncCheckedNodes, chainCheckedNodes)
->>>>>>> 9a7993a1
-
-          return new Error('ChainID check failure; using fallbacks')
-        }
-<<<<<<< HEAD
-=======
-      } else if (blockchainSyncCheck) {
-        // For non-EVM chains that only have sync check, like pocket.
-        nodes = syncCheckedNodes
->>>>>>> 9a7993a1
       }
 
       if (blockchainSyncCheck) {
