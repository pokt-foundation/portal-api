import { CherryPicker } from '../services/cherry-picker'
import { MetricsRecorder } from '../services/metrics-recorder'
import { SyncChecker } from '../services/sync-checker'
import { ChainChecker } from '../services/chain-checker'
import { Decryptor } from 'strong-cryptor'
import { HttpErrors } from '@loopback/rest'
import { PocketAAT, Session, RelayResponse, Pocket, Configuration, HTTPMethod, Node } from '@pokt-network/pocket-js'
import { Redis } from 'ioredis'
import { BlockchainsRepository } from '../repositories'
import { Applications } from '../models'
import { RelayError } from '../errors/relay-error'
import AatPlans from '../config/aat-plans.json'
import { checkEnforcementJSON } from '../utils'

import { JSONObject } from '@loopback/context'

const logger = require('../services/logger')
import axios from 'axios'

export class PocketRelayer {
  host: string
  origin: string
  userAgent: string
  pocket: Pocket
  pocketConfiguration: Configuration
  cherryPicker: CherryPicker
  metricsRecorder: MetricsRecorder
  syncChecker: SyncChecker
  chainChecker: ChainChecker
  redis: Redis
  databaseEncryptionKey: string
  secretKey: string
  relayRetries: number
  blockchainsRepository: BlockchainsRepository
  checkDebug: boolean
  altruists: JSONObject
  aatPlan: string

  constructor({
    host,
    origin,
    userAgent,
    pocket,
    pocketConfiguration,
    cherryPicker,
    metricsRecorder,
    syncChecker,
    chainChecker,
    redis,
    databaseEncryptionKey,
    secretKey,
    relayRetries,
    blockchainsRepository,
    checkDebug,
    altruists,
    aatPlan,
  }: {
    host: string
    origin: string
    userAgent: string
    pocket: Pocket
    pocketConfiguration: Configuration
    cherryPicker: CherryPicker
    metricsRecorder: MetricsRecorder
    syncChecker: SyncChecker
    chainChecker: ChainChecker
    redis: Redis
    databaseEncryptionKey: string
    secretKey: string
    relayRetries: number
    blockchainsRepository: BlockchainsRepository
    checkDebug: boolean
    altruists: string
    aatPlan: string
  }) {
    this.host = host
    this.origin = origin
    this.userAgent = userAgent
    this.pocket = pocket
    this.pocketConfiguration = pocketConfiguration
    this.cherryPicker = cherryPicker
    this.metricsRecorder = metricsRecorder
    this.syncChecker = syncChecker
    this.chainChecker = chainChecker
    this.redis = redis
    this.databaseEncryptionKey = databaseEncryptionKey
    this.secretKey = secretKey
    this.relayRetries = relayRetries
    this.blockchainsRepository = blockchainsRepository
    this.checkDebug = checkDebug
    this.aatPlan = aatPlan

    // Create the array of altruist relayers as last resort
    this.altruists = JSON.parse(altruists)
  }

  async sendRelay(
    rawData: object,
    relayPath: string,
    httpMethod: HTTPMethod,
    application: Applications,
    requestID: string,
    requestTimeOut?: number,
    overallTimeOut?: number,
    relayRetries?: number
  ): Promise<string | Error> {
    if (relayRetries !== undefined && relayRetries >= 0) {
      this.relayRetries = relayRetries
    }
<<<<<<< HEAD
    const [
=======
    const {
>>>>>>> 7901f211
      blockchain,
      blockchainEnforceResult,
      blockchainSyncCheck,
      blockchainSyncCheckPath,
<<<<<<< HEAD
      blockchainIDCheck,
      blockchainID,
    ] = await this.loadBlockchain()
    const overallStart = process.hrtime()
=======
      blockchainSyncAllowance,
      blockchainIDCheck,
      blockchainID
  } = await this.loadBlockchain();
    const overallStart = process.hrtime();
>>>>>>> 7901f211

    // This converts the raw data into formatted JSON then back to a string for relaying.
    // This allows us to take in both [{},{}] arrays of JSON and plain JSON and removes
    // extraneous characters like newlines and tabs from the rawData.
    // Normally the arrays of JSON do not pass the AJV validation used by Loopback.

    const parsedRawData = Object.keys(rawData).length > 0 ? JSON.parse(rawData.toString()) : JSON.stringify(rawData)
    const data = JSON.stringify(parsedRawData)
    const method = this.parseMethod(parsedRawData)
    const fallbackAvailable = this.altruists[blockchain] !== undefined ? true : false
    // Retries if applicable
    for (let x = 0; x <= this.relayRetries; x++) {
      let relayStart = process.hrtime()

      // Compute the overall time taken on this LB request
      const overallCurrent = process.hrtime(overallStart)
      const overallCurrentElasped = Math.round((overallCurrent[0] * 1e9 + overallCurrent[1]) / 1e6)
      if (overallTimeOut && overallCurrentElasped > overallTimeOut) {
        logger.log('error', 'Overall Timeout exceeded: ' + overallTimeOut, {
          requestID: requestID,
          relayType: 'APP',
          typeID: application.id,
          serviceNode: '',
        })
        return new HttpErrors.GatewayTimeout('Overall Timeout exceeded: ' + overallTimeOut)
      }

      // Send this relay attempt
<<<<<<< HEAD
      const relayResponse = await this._sendRelay(
        data,
        relayPath,
        httpMethod,
        requestID,
        application,
        requestTimeOut,
        blockchain,
        blockchainEnforceResult,
        blockchainSyncCheck,
        blockchainSyncCheckPath,
        String(this.altruists[blockchain]),
        blockchainIDCheck,
        blockchainID
      )
=======
      const relayResponse = await this._sendRelay(data, relayPath, httpMethod, requestID, application, requestTimeOut, blockchain, blockchainEnforceResult, blockchainSyncCheck, blockchainSyncCheckPath, blockchainSyncAllowance, String(this.altruists[blockchain]), blockchainIDCheck, blockchainID);
>>>>>>> 7901f211

      if (!(relayResponse instanceof Error)) {
        // Record success metric
        await this.metricsRecorder.recordMetric({
          requestID: requestID,
          applicationID: application.id,
          appPubKey: application.gatewayAAT.applicationPublicKey,
          blockchain,
          serviceNode: relayResponse.proof.servicerPubKey,
          relayStart,
          result: 200,
          bytes: Buffer.byteLength(relayResponse.payload, 'utf8'),
          delivered: false,
          fallback: false,
          method: method,
          error: undefined,
        })

        // Clear error log
        await this.redis.del(blockchain + '-' + relayResponse.proof.servicerPubKey + '-errors')

        // If return payload is valid JSON, turn it into an object so it is sent with content-type: json
        if (
          blockchainEnforceResult && // Is this blockchain marked for result enforcement // and
          blockchainEnforceResult.toLowerCase() === 'json' // the check is for JSON
        ) {
          return JSON.parse(relayResponse.payload)
        }
        return relayResponse.payload
      } else if (relayResponse instanceof RelayError) {
        // Record failure metric, retry if possible or fallback
        // If this is the last retry and fallback is available, mark the error not delivered
        const errorDelivered = x === this.relayRetries && fallbackAvailable ? false : true

        // Increment error log
        await this.redis.incr(blockchain + '-' + relayResponse.servicer_node + '-errors')
        await this.redis.expire(blockchain + '-' + relayResponse.servicer_node + '-errors', 3600)

        let error = relayResponse.message
        if (typeof relayResponse.message === 'object') {
          error = JSON.stringify(relayResponse.message)
        }

        await this.metricsRecorder.recordMetric({
          requestID,
          applicationID: application.id,
          appPubKey: application.gatewayAAT.applicationPublicKey,
          blockchain,
          serviceNode: relayResponse.servicer_node,
          relayStart,
          result: 500,
          bytes: Buffer.byteLength(relayResponse.message, 'utf8'),
          delivered: errorDelivered,
          fallback: false,
          method,
          error,
        })
      }
    }
    // Exhausted network relay attempts; use fallback
    if (fallbackAvailable) {
      let relayStart = process.hrtime()
      let axiosConfig = {}

      // Add relay path to URL
      const altruistURL =
        relayPath === undefined || relayPath === ''
          ? this.altruists[blockchain]
          : `${this.altruists[blockchain]}/${relayPath}`

      // Remove user/pass from the altruist URL
      const redactedAltruistURL = String(this.altruists[blockchain])!.replace(/[\w]*:\/\/[^\/]*@/g, '')

      if (httpMethod === 'POST') {
        axiosConfig = {
          method: 'POST',
          url: altruistURL,
          data: rawData.toString(),
          headers: { 'Content-Type': 'application/json' },
        }
      } else {
        axiosConfig = {
          method: httpMethod,
          url: altruistURL,
          data: rawData.toString(),
        }
      }
      try {
        const fallbackResponse = await axios(axiosConfig)

        if (this.checkDebug) {
          logger.log('debug', JSON.stringify(fallbackResponse.data), {
            requestID: requestID,
            relayType: 'FALLBACK',
            typeID: application.id,
            serviceNode: 'fallback:' + redactedAltruistURL,
          })
        }

        if (!(fallbackResponse instanceof Error)) {
          const responseParsed = JSON.stringify(fallbackResponse.data)

          await this.metricsRecorder.recordMetric({
            requestID: requestID,
            applicationID: application.id,
            appPubKey: application.gatewayAAT.applicationPublicKey,
            blockchain,
            serviceNode: 'fallback:' + redactedAltruistURL,
            relayStart,
            result: 200,
            bytes: Buffer.byteLength(responseParsed, 'utf8'),
            delivered: false,
            fallback: true,
            method: method,
            error: undefined,
          })

          // If return payload is valid JSON, turn it into an object so it is sent with content-type: json
          if (
            blockchainEnforceResult && // Is this blockchain marked for result enforcement and
            blockchainEnforceResult.toLowerCase() === 'json' && // the check is for JSON
            typeof responseParsed === 'string' &&
            (responseParsed.match('{') || responseParsed.match('[{')) // and it matches JSON
          ) {
            return JSON.parse(responseParsed)
          }
          return responseParsed
        } else {
          logger.log('error', JSON.stringify(fallbackResponse), {
            requestID: requestID,
            relayType: 'FALLBACK',
            typeID: application.id,
            serviceNode: 'fallback:' + redactedAltruistURL,
          })
        }
      } catch (e) {
        logger.log('error', e.message, {
          requestID: requestID,
          relayType: 'FALLBACK',
          typeID: application.id,
          serviceNode: 'fallback:' + redactedAltruistURL,
        })
      }
    }
    return new HttpErrors.GatewayTimeout('Relay attempts exhausted')
  }

  // Private function to allow relay retries
  async _sendRelay(
    data: string,
    relayPath: string,
    httpMethod: HTTPMethod,
    requestID: string,
    application: Applications,
    requestTimeOut: number | undefined,
    blockchain: string,
    blockchainEnforceResult: string,
    blockchainSyncCheck: string,
    blockchainSyncCheckPath: string,
    blockchainSyncAllowance: number,
    blockchainSyncBackup: string,
    blockchainIDCheck: string,
    blockchainID: string
  ): Promise<RelayResponse | Error> {
    logger.log('info', 'RELAYING ' + blockchain + ' req: ' + data, {
      requestID: requestID,
      relayType: 'APP',
      typeID: application.id,
      serviceNode: '',
    })

    // Secret key check
    if (!this.checkSecretKey(application)) {
      throw new HttpErrors.Forbidden('SecretKey does not match')
    }

    // Whitelist: origins -- explicit matches
    if (!this.checkWhitelist(application.gatewaySettings.whitelistOrigins, this.origin, 'explicit')) {
      throw new HttpErrors.Forbidden('Whitelist Origin check failed: ' + this.origin)
    }

    // Whitelist: userAgent -- substring matches
    if (!this.checkWhitelist(application.gatewaySettings.whitelistUserAgents, this.userAgent, 'substring')) {
      throw new HttpErrors.Forbidden('Whitelist User Agent check failed: ' + this.userAgent)
    }

    const aatParams: [string, string, string, string] =
      this.aatPlan === AatPlans.FREEMIUM
        ? [
            application.gatewayAAT.version,
            application.freeTierAAT.clientPublicKey,
            application.freeTierAAT.applicationPublicKey,
            application.freeTierAAT.applicationSignature,
          ]
        : [
            application.gatewayAAT.version,
            application.gatewayAAT.clientPublicKey,
            application.gatewayAAT.applicationPublicKey,
            application.gatewayAAT.applicationSignature,
          ]

    // Checks pass; create AAT
    const pocketAAT = new PocketAAT(...aatParams)

    let node

    // Pull the session so we can get a list of nodes and cherry pick which one to use
    const pocketSession = await this.pocket.sessionManager.getCurrentSession(
      pocketAAT,
      blockchain,
      this.pocketConfiguration
    )
    if (pocketSession instanceof Session) {
      let nodes: Node[] = pocketSession.sessionNodes
      if (blockchainIDCheck) {
        // Check Chain ID
        nodes = await this.chainChecker.chainIDFilter(
          nodes,
          requestID,
          blockchainIDCheck,
          parseInt(blockchainID),
          blockchain,
          application.id,
          application.gatewayAAT.applicationPublicKey,
          this.pocket,
          pocketAAT,
          this.pocketConfiguration
        )
        if (nodes.length === 0) {
          return new Error('ChainID check failure; using fallbacks')
        }
      }

      if (blockchainSyncCheck) {
        // Check Sync
<<<<<<< HEAD
        nodes = await this.syncChecker.consensusFilter(
          nodes,
          requestID,
          blockchainSyncCheck,
          blockchainSyncCheckPath,
          3,
          blockchain,
          blockchainSyncBackup,
          application.id,
          application.gatewayAAT.applicationPublicKey,
          this.pocket,
          pocketAAT,
          this.pocketConfiguration
        )
=======
        nodes = await this.syncChecker.consensusFilter(nodes, requestID, blockchainSyncCheck, blockchainSyncCheckPath, blockchainSyncAllowance, blockchain, blockchainSyncBackup, application.id, application.gatewayAAT.applicationPublicKey, this.pocket, pocketAAT, this.pocketConfiguration);
>>>>>>> 7901f211
        if (nodes.length === 0) {
          return new Error('Sync check failure; using fallbacks')
        }
      }
      node = await this.cherryPicker.cherryPickNode(application, nodes, blockchain, requestID)
    }

    if (this.checkDebug) {
      logger.log('debug', JSON.stringify(pocketSession), {
        requestID: requestID,
        relayType: 'APP',
        typeID: application.id,
        serviceNode: node?.publicKey,
      })
    }

    // Adjust Pocket Configuration for a custom requestTimeOut
    let relayConfiguration = this.pocketConfiguration
    if (requestTimeOut) {
      relayConfiguration = this.updateConfiguration(requestTimeOut)
    }

    // Send relay and process return: RelayResponse, RpcError, ConsensusNode, or undefined
    const relayResponse = await this.pocket.sendRelay(
      data,
      blockchain,
      pocketAAT,
      relayConfiguration,
      undefined,
      httpMethod,
      relayPath,
      node,
      undefined,
      requestID
    )

    if (this.checkDebug) {
      logger.log('debug', JSON.stringify(relayConfiguration), {
        requestID: requestID,
        relayType: 'APP',
        typeID: application.id,
        serviceNode: node?.publicKey,
      })
      logger.log('debug', JSON.stringify(relayResponse), {
        requestID: requestID,
        relayType: 'APP',
        typeID: application.id,
        serviceNode: node?.publicKey,
      })
    }

    // Success
    if (relayResponse instanceof RelayResponse) {
      // First, check for the format of the result; Pocket Nodes will return relays that include
      // erroneous results like "invalid host specified" when the node is configured incorrectly.
      // Those results are still marked as 200:success.
      // To filter them out, we will enforce result formats on certain blockchains. If the
      // relay result is not in the correct format, this was not a successful relay.
      if (
        blockchainEnforceResult && // Is this blockchain marked for result enforcement // and
        blockchainEnforceResult.toLowerCase() === 'json' && // the check is for JSON // and
        (!checkEnforcementJSON(relayResponse.payload) || // the relay response is not valid JSON // or
          relayResponse.payload.startsWith('{"error"')) // the full payload is an error
      ) {
        // then this result is invalid
        return new RelayError(relayResponse.payload, 503, relayResponse.proof.servicerPubKey)
      } else {
        // Success
        return relayResponse
      }
    }
    // Error
    else if (relayResponse instanceof Error) {
      return new RelayError(relayResponse.message, 500, node?.publicKey)
    }
    // ConsensusNode
    else {
      // TODO: ConsensusNode is a possible return
      return new Error('relayResponse is undefined')
    }
  }

  // Fetch node client type if Ethereum based
  async fetchClientTypeLog(blockchain: string, id: string | undefined): Promise<string | null> {
    const clientTypeLog = await this.redis.get(blockchain + '-' + id + '-clientType')
    return clientTypeLog
  }

  parseMethod(parsedRawData: any) {
    // Method recording for metrics
    let method = ''
    if (parsedRawData instanceof Array) {
      // Join the methods of calls in an array for chains that can join multiple calls in one
      for (const key in parsedRawData) {
        if (parsedRawData[key].method) {
          if (method) {
            method += ','
          }
          method += parsedRawData[key].method
        }
      }
    } else if (parsedRawData.method) {
      method = parsedRawData.method
    }
    return method
  }

  updateConfiguration(requestTimeOut: number) {
    return new Configuration(
      this.pocketConfiguration.maxDispatchers,
      this.pocketConfiguration.maxSessions,
      this.pocketConfiguration.consensusNodeCount,
      requestTimeOut,
      this.pocketConfiguration.acceptDisputedResponses,
      this.pocketConfiguration.sessionBlockFrequency,
      this.pocketConfiguration.blockTime,
      this.pocketConfiguration.maxSessionRefreshRetries,
      this.pocketConfiguration.validateRelayResponses,
      this.pocketConfiguration.rejectSelfSignedCertificates,
      this.pocketConfiguration.useLegacyTxCodec
    )
  }

  // Load requested blockchain by parsing the URL
  async loadBlockchain(): Promise<BlockchainDetails> {
    // Load the requested blockchain
    const cachedBlockchains = await this.redis.get('blockchains')
    let blockchains

    if (!cachedBlockchains) {
      blockchains = await this.blockchainsRepository.find()
      await this.redis.set('blockchains', JSON.stringify(blockchains), 'EX', 1)
    } else {
      blockchains = JSON.parse(cachedBlockchains)
    }

    // Split off the first part of the request's host and check for matches
    const blockchainRequest = this.host.split('.')[0]
    const blockchainFilter = blockchains.filter(
      (b: { blockchain: string }) => b.blockchain.toLowerCase() === blockchainRequest.toLowerCase()
    )

    if (blockchainFilter[0]) {
<<<<<<< HEAD
      let blockchainEnforceResult = ''
      let blockchainSyncCheck = ''
      let blockchainSyncCheckPath = ''
      let blockchainIDCheck = ''
      let blockchainID = ''
      const blockchain = blockchainFilter[0].hash as string

=======
      let blockchainEnforceResult = '';
      let blockchainSyncCheck = '';
      let blockchainSyncCheckPath = '';
      let blockchainSyncAllowance = 0;
      let blockchainIDCheck = '';
      let blockchainID = '';
      const blockchain = blockchainFilter[0].hash as string;
      
>>>>>>> 7901f211
      // Record the necessary format for the result; example: JSON
      if (blockchainFilter[0].enforceResult) {
        blockchainEnforceResult = blockchainFilter[0].enforceResult
      }
      // Sync Check to determine current blockheight
      if (blockchainFilter[0].syncCheck) {
        blockchainSyncCheck = blockchainFilter[0].syncCheck.replace(/\\"/g, '"')
      }
      // Sync Check path necessary for some chains
      if (blockchainFilter[0].syncCheckPath) {
        blockchainSyncCheckPath = blockchainFilter[0].syncCheckPath
      }
      // Chain ID Check to determine correct chain
      if (blockchainFilter[0].chainIDCheck) {
        blockchainIDCheck = blockchainFilter[0].chainIDCheck.replace(/\\"/g, '"')
        blockchainID = blockchainFilter[0].chainID
      }
<<<<<<< HEAD
      return Promise.resolve([
        blockchain,
        blockchainEnforceResult,
        blockchainSyncCheck,
        blockchainSyncCheckPath,
        blockchainIDCheck,
        blockchainID,
      ])
=======
      // Allowance of blocks a data node can be behind
      if (blockchainFilter[0].syncAllowance &&
        blockchainFilter[0].syncAllowance.isInteger() &&
        blockchainFilter[0].syncAllowance > 0
    ) {
        blockchainSyncAllowance = blockchainFilter[0].syncAllowance;
    }
      return Promise.resolve({blockchain, blockchainEnforceResult, blockchainSyncCheck, blockchainSyncCheckPath, blockchainSyncAllowance, blockchainIDCheck, blockchainID});
>>>>>>> 7901f211
    } else {
      throw new HttpErrors.BadRequest('Incorrect blockchain: ' + this.host)
    }
  }

  checkSecretKey(application: Applications): boolean {
    // Check secretKey; is it required? does it pass? -- temp allowance for unencrypted keys
    const decryptor = new Decryptor({ key: this.databaseEncryptionKey })
    if (
      application.gatewaySettings.secretKeyRequired && // If the secret key is required by app's settings // and
      application.gatewaySettings.secretKey && // the app's secret key is set // and
      (!this.secretKey || // the request doesn't contain a secret key // or
        this.secretKey.length < 32 || // the secret key is invalid // or
        (this.secretKey.length === 32 && this.secretKey !== application.gatewaySettings.secretKey) || // the secret key does not match plaintext // or
        (this.secretKey.length > 32 && this.secretKey !== decryptor.decrypt(application.gatewaySettings.secretKey))) // does not match encrypted
    ) {
      return false
    }
    return true
  }

  // Check passed in string against an array of whitelisted items
  // Type can be "explicit" or substring match
  checkWhitelist(tests: string[], check: string, type: string): boolean {
    if (!tests || tests.length === 0) {
      return true
    }
    if (!check) {
      return false
    }

    for (const test of tests) {
      if (type === 'explicit') {
        if (test.toLowerCase() === check.toLowerCase()) {
          return true
        }
      } else {
        if (check.toLowerCase().includes(test.toLowerCase())) {
          return true
        }
      }
    }
    return false
  }
}

interface BlockchainDetails {
  blockchain: string;
  blockchainEnforceResult: string;
  blockchainSyncCheck: string;
  blockchainSyncCheckPath: string;
  blockchainSyncAllowance: number;
  blockchainIDCheck: string;
  blockchainID: string;
}<|MERGE_RESOLUTION|>--- conflicted
+++ resolved
@@ -107,27 +107,16 @@
     if (relayRetries !== undefined && relayRetries >= 0) {
       this.relayRetries = relayRetries
     }
-<<<<<<< HEAD
-    const [
-=======
     const {
->>>>>>> 7901f211
       blockchain,
       blockchainEnforceResult,
       blockchainSyncCheck,
       blockchainSyncCheckPath,
-<<<<<<< HEAD
+      blockchainSyncAllowance,
       blockchainIDCheck,
       blockchainID,
-    ] = await this.loadBlockchain()
+    } = await this.loadBlockchain()
     const overallStart = process.hrtime()
-=======
-      blockchainSyncAllowance,
-      blockchainIDCheck,
-      blockchainID
-  } = await this.loadBlockchain();
-    const overallStart = process.hrtime();
->>>>>>> 7901f211
 
     // This converts the raw data into formatted JSON then back to a string for relaying.
     // This allows us to take in both [{},{}] arrays of JSON and plain JSON and removes
@@ -156,7 +145,6 @@
       }
 
       // Send this relay attempt
-<<<<<<< HEAD
       const relayResponse = await this._sendRelay(
         data,
         relayPath,
@@ -168,13 +156,11 @@
         blockchainEnforceResult,
         blockchainSyncCheck,
         blockchainSyncCheckPath,
+        blockchainSyncAllowance,
         String(this.altruists[blockchain]),
         blockchainIDCheck,
         blockchainID
       )
-=======
-      const relayResponse = await this._sendRelay(data, relayPath, httpMethod, requestID, application, requestTimeOut, blockchain, blockchainEnforceResult, blockchainSyncCheck, blockchainSyncCheckPath, blockchainSyncAllowance, String(this.altruists[blockchain]), blockchainIDCheck, blockchainID);
->>>>>>> 7901f211
 
       if (!(relayResponse instanceof Error)) {
         // Record success metric
@@ -410,13 +396,12 @@
 
       if (blockchainSyncCheck) {
         // Check Sync
-<<<<<<< HEAD
         nodes = await this.syncChecker.consensusFilter(
           nodes,
           requestID,
           blockchainSyncCheck,
           blockchainSyncCheckPath,
-          3,
+          blockchainSyncAllowance,
           blockchain,
           blockchainSyncBackup,
           application.id,
@@ -425,9 +410,6 @@
           pocketAAT,
           this.pocketConfiguration
         )
-=======
-        nodes = await this.syncChecker.consensusFilter(nodes, requestID, blockchainSyncCheck, blockchainSyncCheckPath, blockchainSyncAllowance, blockchain, blockchainSyncBackup, application.id, application.gatewayAAT.applicationPublicKey, this.pocket, pocketAAT, this.pocketConfiguration);
->>>>>>> 7901f211
         if (nodes.length === 0) {
           return new Error('Sync check failure; using fallbacks')
         }
@@ -571,24 +553,14 @@
     )
 
     if (blockchainFilter[0]) {
-<<<<<<< HEAD
       let blockchainEnforceResult = ''
       let blockchainSyncCheck = ''
       let blockchainSyncCheckPath = ''
+      let blockchainSyncAllowance = 0
       let blockchainIDCheck = ''
       let blockchainID = ''
       const blockchain = blockchainFilter[0].hash as string
 
-=======
-      let blockchainEnforceResult = '';
-      let blockchainSyncCheck = '';
-      let blockchainSyncCheckPath = '';
-      let blockchainSyncAllowance = 0;
-      let blockchainIDCheck = '';
-      let blockchainID = '';
-      const blockchain = blockchainFilter[0].hash as string;
-      
->>>>>>> 7901f211
       // Record the necessary format for the result; example: JSON
       if (blockchainFilter[0].enforceResult) {
         blockchainEnforceResult = blockchainFilter[0].enforceResult
@@ -606,25 +578,23 @@
         blockchainIDCheck = blockchainFilter[0].chainIDCheck.replace(/\\"/g, '"')
         blockchainID = blockchainFilter[0].chainID
       }
-<<<<<<< HEAD
-      return Promise.resolve([
+      // Allowance of blocks a data node can be behind
+      if (
+        blockchainFilter[0].syncAllowance &&
+        blockchainFilter[0].syncAllowance.isInteger() &&
+        blockchainFilter[0].syncAllowance > 0
+      ) {
+        blockchainSyncAllowance = blockchainFilter[0].syncAllowance
+      }
+      return Promise.resolve({
         blockchain,
         blockchainEnforceResult,
         blockchainSyncCheck,
         blockchainSyncCheckPath,
+        blockchainSyncAllowance,
         blockchainIDCheck,
         blockchainID,
-      ])
-=======
-      // Allowance of blocks a data node can be behind
-      if (blockchainFilter[0].syncAllowance &&
-        blockchainFilter[0].syncAllowance.isInteger() &&
-        blockchainFilter[0].syncAllowance > 0
-    ) {
-        blockchainSyncAllowance = blockchainFilter[0].syncAllowance;
-    }
-      return Promise.resolve({blockchain, blockchainEnforceResult, blockchainSyncCheck, blockchainSyncCheckPath, blockchainSyncAllowance, blockchainIDCheck, blockchainID});
->>>>>>> 7901f211
+      })
     } else {
       throw new HttpErrors.BadRequest('Incorrect blockchain: ' + this.host)
     }
@@ -672,11 +642,11 @@
 }
 
 interface BlockchainDetails {
-  blockchain: string;
-  blockchainEnforceResult: string;
-  blockchainSyncCheck: string;
-  blockchainSyncCheckPath: string;
-  blockchainSyncAllowance: number;
-  blockchainIDCheck: string;
-  blockchainID: string;
+  blockchain: string
+  blockchainEnforceResult: string
+  blockchainSyncCheck: string
+  blockchainSyncCheckPath: string
+  blockchainSyncAllowance: number
+  blockchainIDCheck: string
+  blockchainID: string
 }