import axios, { AxiosRequestConfig, Method } from 'axios'
import { Redis } from 'ioredis'
import { JSONObject } from '@loopback/context'
import { HttpErrors } from '@loopback/rest'
import { PocketAAT, Session, RelayResponse, Pocket, Configuration, HTTPMethod, Node } from '@pokt-network/pocket-js'
import AatPlans from '../config/aat-plans.json'
import { RelayError } from '../errors/types'
import { Applications } from '../models'
import { BlockchainsRepository } from '../repositories'
import { ChainChecker, ChainIDFilterOptions } from '../services/chain-checker'
import { CherryPicker } from '../services/cherry-picker'
import { MetricsRecorder } from '../services/metrics-recorder'
import { ConsensusFilterOptions, SyncChecker, SyncCheckOptions } from '../services/sync-checker'
import { removeNodeFromSession } from '../utils/cache'
import { MAX_RELAYS_ERROR } from '../utils/constants'
import {
  checkEnforcementJSON,
  isRelayError,
  isUserError,
  checkWhitelist,
  checkSecretKey,
  SecretKeyDetails,
} from '../utils/enforcements'
import { hashBlockchainNodes } from '../utils/helpers'
import { parseMethod } from '../utils/parsing'
import { updateConfiguration } from '../utils/pocket'
import { filterCheckedNodes, isCheckPromiseResolved, loadBlockchain } from '../utils/relayer'
import { SendRelayOptions } from '../utils/types'
import { enforceEVMLimits } from './limiter'
import { NodeSticker } from './node-sticker'
const logger = require('../services/logger')

export class PocketRelayer {
  host: string
  origin: string
  userAgent: string
  ipAddress: string
  pocket: Pocket
  pocketConfiguration: Configuration
  cherryPicker: CherryPicker
  metricsRecorder: MetricsRecorder
  syncChecker: SyncChecker
  chainChecker: ChainChecker
  redis: Redis
  databaseEncryptionKey: string
  secretKey: string
  relayRetries: number
  blockchainsRepository: BlockchainsRepository
  checkDebug: boolean
  altruists: JSONObject
  aatPlan: string
  defaultLogLimitBlocks: number
  pocketSession: Session
  alwaysRedirectToAltruists: boolean

  constructor({
    host,
    origin,
    userAgent,
    ipAddress,
    pocket,
    pocketConfiguration,
    cherryPicker,
    metricsRecorder,
    syncChecker,
    chainChecker,
    redis,
    databaseEncryptionKey,
    secretKey,
    relayRetries,
    blockchainsRepository,
    checkDebug,
    altruists,
    aatPlan,
    defaultLogLimitBlocks,
    alwaysRedirectToAltruists = false,
  }: {
    host: string
    origin: string
    userAgent: string
    ipAddress: string
    pocket: Pocket
    pocketConfiguration: Configuration
    cherryPicker: CherryPicker
    metricsRecorder: MetricsRecorder
    syncChecker: SyncChecker
    chainChecker: ChainChecker
    redis: Redis
    databaseEncryptionKey: string
    secretKey: string
    relayRetries: number
    blockchainsRepository: BlockchainsRepository
    checkDebug: boolean
    altruists: string
    aatPlan: string
    defaultLogLimitBlocks: number
    alwaysRedirectToAltruists?: boolean
  }) {
    this.host = host
    this.origin = origin
    this.userAgent = userAgent
    this.ipAddress = ipAddress
    this.pocket = pocket
    this.pocketConfiguration = pocketConfiguration
    this.cherryPicker = cherryPicker
    this.metricsRecorder = metricsRecorder
    this.syncChecker = syncChecker
    this.chainChecker = chainChecker
    this.redis = redis
    this.databaseEncryptionKey = databaseEncryptionKey
    this.secretKey = secretKey
    this.relayRetries = relayRetries
    this.blockchainsRepository = blockchainsRepository
    this.checkDebug = checkDebug
    this.aatPlan = aatPlan
    this.defaultLogLimitBlocks = defaultLogLimitBlocks
    this.alwaysRedirectToAltruists = alwaysRedirectToAltruists

    // Create the array of altruist relayers as last resort
    this.altruists = JSON.parse(altruists)
  }

  async sendRelay({
    rawData,
    relayPath,
    httpMethod,
    application,
    requestID,
    requestTimeOut,
    overallTimeOut,
    relayRetries,
    stickinessOptions,
    logLimitBlocks,
  }: SendRelayOptions): Promise<string | Error> {
    if (relayRetries !== undefined && relayRetries >= 0) {
      this.relayRetries = relayRetries
    }
    const {
      blockchainEnforceResult,
      blockchainSyncCheck,
      blockchainIDCheck,
      blockchainID,
      blockchainChainID,
      blockchainLogLimitBlocks,
    } = await loadBlockchain(this.host, this.redis, this.blockchainsRepository, this.defaultLogLimitBlocks).catch(
      () => {
        logger.log('error', `Incorrect blockchain: ${this.host}`, {
          origin: this.origin,
        })
        throw new HttpErrors.BadRequest(`Incorrect blockchain: ${this.host}`)
      }
    )

    const { preferredNodeAddress } = stickinessOptions
    const nodeSticker = new NodeSticker(stickinessOptions, blockchainID, this.ipAddress, this.redis, rawData)

    const overallStart = process.hrtime()

    // Check for lb-specific log limits
    if (logLimitBlocks === undefined || logLimitBlocks <= 0) {
      logLimitBlocks = blockchainLogLimitBlocks
    }

    // This converts the raw data into formatted JSON then back to a string for relaying.
    // This allows us to take in both [{},{}] arrays of JSON and plain JSON and removes
    // extraneous characters like newlines and tabs from the rawData.
    // Normally the arrays of JSON do not pass the AJV validation used by Loopback.

    const parsedRawData = Object.keys(rawData).length > 0 ? JSON.parse(rawData.toString()) : JSON.stringify(rawData)
    const limitation = await this.enforceLimits(parsedRawData, blockchainID, logLimitBlocks)
    const data = JSON.stringify(parsedRawData)

    if (limitation instanceof Error) {
      logger.log('error', `LIMITATION ERROR ${blockchainID} req: ${data}`, {
        blockchainID,
        requestID: requestID,
        relayType: 'APP',
        error: `${parsedRawData.method} method limitations exceeded.`,
        typeID: application.id,
        serviceNode: '',
        origin: this.origin,
      })
      return limitation
    }
    const method = parseMethod(parsedRawData)
    const fallbackAvailable = this.altruists[blockchainID] !== undefined ? true : false

    try {
      if (!this.alwaysRedirectToAltruists) {
        // Retries if applicable
        for (let x = 0; x <= this.relayRetries; x++) {
          const relayStart = process.hrtime()

          // Compute the overall time taken on this LB request
          const overallCurrent = process.hrtime(overallStart)
          const overallCurrentElasped = Math.round((overallCurrent[0] * 1e9 + overallCurrent[1]) / 1e6)

          if (overallTimeOut && overallCurrentElasped > overallTimeOut) {
            logger.log('error', 'Overall Timeout exceeded: ' + overallTimeOut, {
              requestID: requestID,
              relayType: 'APP',
              typeID: application.id,
              serviceNode: '',
            })
            return new HttpErrors.GatewayTimeout('Overall Timeout exceeded: ' + overallTimeOut)
          }

          // Send this relay attempt
          const relayResponse = await this._sendRelay({
            data,
            relayPath,
            httpMethod,
            requestID,
            application,
            requestTimeOut,
            blockchainID,
            blockchainEnforceResult,
            blockchainSyncCheck,
            blockchainIDCheck,
            blockchainChainID,
            nodeSticker,
            blockchainSyncBackup: String(this.altruists[blockchainID]),
          })

          if (!(relayResponse instanceof Error)) {
            // Record success metric
            this.metricsRecorder
              .recordMetric({
                requestID: requestID,
                applicationID: application.id,
                applicationPublicKey: application.gatewayAAT.applicationPublicKey,
                blockchainID,
                serviceNode: relayResponse.proof.servicerPubKey,
                relayStart,
                result: 200,
                bytes: Buffer.byteLength(relayResponse.payload, 'utf8'),
                delivered: false,
                fallback: false,
                method: method,
                error: undefined,
                origin: this.origin,
                data,
                pocketSession: this.pocketSession,
                sticky: await NodeSticker.stickyRelayResult(preferredNodeAddress, relayResponse.proof.servicerPubKey),
              })
              .catch(function log(e) {
                logger.log('error', 'Error recording metrics: ' + e, {
                  requestID: requestID,
                  relayType: 'APP',
                  typeID: application.id,
                  serviceNode: relayResponse.proof.servicerPubKey,
                })
              })

            // Clear error log
            await this.redis.del(blockchainID + '-' + relayResponse.proof.servicerPubKey + '-errors')

            // If return payload is valid JSON, turn it into an object so it is sent with content-type: json
            if (
              blockchainEnforceResult && // Is this blockchain marked for result enforcement // and
              blockchainEnforceResult.toLowerCase() === 'json' // the check is for JSON
            ) {
              return JSON.parse(relayResponse.payload)
            }
            return relayResponse.payload
          } else if (relayResponse instanceof RelayError) {
            // Record failure metric, retry if possible or fallback
            // If this is the last retry and fallback is available, mark the error not delivered
            const errorDelivered = x === this.relayRetries && fallbackAvailable ? false : true

            // Increment error log
            await this.redis.incr(blockchainID + '-' + relayResponse.servicer_node + '-errors')
            await this.redis.expire(blockchainID + '-' + relayResponse.servicer_node + '-errors', 3600)

            let error = relayResponse.message

            if (typeof relayResponse.message === 'object') {
              error = JSON.stringify(relayResponse.message)
            }

            // If sticky and is over error threshold, remove stickiness
            const sticky = await NodeSticker.stickyRelayResult(preferredNodeAddress, relayResponse.servicer_node)

            if (sticky === 'SUCCESS') {
              const errorCount = await nodeSticker.increaseErrorCount()

              if (errorCount > 5) {
<<<<<<< HEAD
                await nodeSticker.remove(requestID, blockchainID, application.id)
=======
                await nodeSticker.remove()
>>>>>>> 392001b7
              }
            }

            this.metricsRecorder
              .recordMetric({
                requestID,
                applicationID: application.id,
                applicationPublicKey: application.gatewayAAT.applicationPublicKey,
                blockchainID,
                serviceNode: relayResponse.servicer_node,
                relayStart,
                result: 500,
                bytes: Buffer.byteLength(relayResponse.message, 'utf8'),
                delivered: errorDelivered,
                fallback: false,
                method,
                error,
                origin: this.origin,
                data,
                pocketSession: this.pocketSession,
                sticky,
              })
              .catch(function log(e) {
                logger.log('error', 'Error recording metrics: ' + e, {
                  requestID: requestID,
                  relayType: 'APP',
                  typeID: application.id,
                  serviceNode: relayResponse.servicer_node,
                })
              })
          }
        }
      }
    } catch (e) {
      // Explicit Http errors should be propagated so they can be sent as a response
      if (HttpErrors.isHttpError(e)) {
        throw e
      }

      logger.log('error', 'ERROR relaying through node: ' + e, {
        requestID,
        relayType: 'APP',
        typeID: application.id,
        error: e,
        serviceNode: '',
      })
    }

    // Exhausted network relay attempts; use fallback
    if (fallbackAvailable) {
      const relayStart = process.hrtime()
      let axiosConfig: AxiosRequestConfig = {}

      // Add relay path to URL
      const altruistURL =
        relayPath === undefined || relayPath === ''
          ? (this.altruists[blockchainID] as string)
          : `${this.altruists[blockchainID]}${relayPath}`

      // Remove user/pass from the altruist URL
      const redactedAltruistURL = String(this.altruists[blockchainID])?.replace(/[\w]*:\/\/[^\/]*@/g, '')

      if (httpMethod === 'POST') {
        axiosConfig = {
          method: 'POST',
          url: altruistURL,
          data: rawData.toString(),
          headers: { 'Content-Type': 'application/json' },
        }
      } else {
        axiosConfig = {
          method: httpMethod as Method,
          url: altruistURL,
          data: rawData.toString(),
        }
      }

      if (requestTimeOut) {
        axiosConfig.timeout = requestTimeOut
      }

      try {
        const fallbackResponse = await axios(axiosConfig)

        if (this.checkDebug) {
          logger.log('debug', JSON.stringify(fallbackResponse.data), {
            requestID: requestID,
            relayType: 'FALLBACK',
            typeID: application.id,
            serviceNode: 'fallback:' + redactedAltruistURL,
            error: '',
            elapsedTime: '',
            blockchainID: '',
            origin: this.origin,
          })
        }

        if (!(fallbackResponse instanceof Error)) {
          const responseParsed = JSON.stringify(fallbackResponse.data)

          this.metricsRecorder
            .recordMetric({
              requestID: requestID,
              applicationID: application.id,
              applicationPublicKey: application.gatewayAAT.applicationPublicKey,
              blockchainID,
              serviceNode: 'fallback:' + redactedAltruistURL,
              relayStart,
              result: 200,
              bytes: Buffer.byteLength(responseParsed, 'utf8'),
              delivered: false,
              fallback: true,
              method: method,
              error: undefined,
              origin: this.origin,
              data,
              pocketSession: this.pocketSession,
            })
            .catch(function log(e) {
              logger.log('error', 'Error recording metrics: ' + e, {
                requestID: requestID,
                relayType: 'APP',
                typeID: application.id,
                serviceNode: 'fallback:' + redactedAltruistURL,
              })
            })

          // If return payload is valid JSON, turn it into an object so it is sent with content-type: json
          if (
            blockchainEnforceResult && // Is this blockchain marked for result enforcement and
            blockchainEnforceResult.toLowerCase() === 'json' && // the check is for JSON
            typeof responseParsed === 'string' &&
            (responseParsed.match('{') || responseParsed.match(/'\[{'/g)) // and it matches JSON
          ) {
            return JSON.parse(responseParsed)
          }

          return responseParsed
        } else {
          logger.log('error', JSON.stringify(fallbackResponse), {
            requestID: requestID,
            relayType: 'FALLBACK',
            typeID: application.id,
            serviceNode: 'fallback:' + redactedAltruistURL,
            blockchainID,
            origin: this.origin,
          })
        }
      } catch (e) {
        logger.log('error', e.message, {
          requestID: requestID,
          relayType: 'FALLBACK',
          typeID: application.id,
          serviceNode: 'fallback:' + redactedAltruistURL,
          blockchainID,
          origin: this.origin,
        })
      }
    }
    return new HttpErrors.GatewayTimeout('Relay attempts exhausted')
  }

  // Private function to allow relay retries
  async _sendRelay({
    data,
    relayPath,
    httpMethod,
    requestID,
    application,
    requestTimeOut,
    blockchainEnforceResult,
    blockchainSyncCheck,
    blockchainSyncBackup,
    blockchainIDCheck,
    blockchainID,
    blockchainChainID,
    nodeSticker,
  }: {
    data: string
    relayPath: string
    httpMethod: HTTPMethod
    requestID: string
    application: Applications
    requestTimeOut: number | undefined
    blockchainEnforceResult: string
    blockchainSyncCheck: SyncCheckOptions
    blockchainSyncBackup: string
    blockchainIDCheck: string
    blockchainID: string
    blockchainChainID: string
    nodeSticker: NodeSticker
  }): Promise<RelayResponse | Error> {
    const secretKeyDetails: SecretKeyDetails = {
      secretKey: this.secretKey,
      databaseEncryptionKey: this.databaseEncryptionKey,
    }

    // Secret key check
    if (!checkSecretKey(application, secretKeyDetails)) {
      throw new HttpErrors.Forbidden('SecretKey does not match')
    }

    // Whitelist: origins -- explicit matches
    if (!checkWhitelist(application.gatewaySettings.whitelistOrigins, this.origin, 'explicit')) {
      throw new HttpErrors.Forbidden('Whitelist Origin check failed: ' + this.origin)
    }

    // Whitelist: userAgent -- substring matches
    if (!checkWhitelist(application.gatewaySettings.whitelistUserAgents, this.userAgent, 'substring')) {
      throw new HttpErrors.Forbidden('Whitelist User Agent check failed: ' + this.userAgent)
    }

    const aatParams: [string, string, string, string] =
      this.aatPlan === AatPlans.FREEMIUM
        ? [
            application.gatewayAAT.version,
            application.freeTierAAT.clientPublicKey,
            application.freeTierAAT.applicationPublicKey,
            application.freeTierAAT.applicationSignature,
          ]
        : [
            application.gatewayAAT.version,
            application.gatewayAAT.clientPublicKey,
            application.gatewayAAT.applicationPublicKey,
            application.gatewayAAT.applicationSignature,
          ]

    // Checks pass; create AAT
    const pocketAAT = new PocketAAT(...aatParams)

    // Pull the session so we can get a list of nodes and cherry pick which one to use
    const pocketSession = await this.pocket.sessionManager.getCurrentSession(
      pocketAAT,
      blockchainID,
      this.updateConfigurationTimeout(this.pocketConfiguration),
      2
    )

    if (pocketSession instanceof Error) {
      logger.log('error', 'ERROR obtaining a session: ' + pocketSession.message, {
        relayType: 'APP',
        typeID: application.id,
        origin: this.origin,
        blockchainID,
        requestID,
      })

      return pocketSession
    }

    // Start the relay timer
    const relayStart = process.hrtime()

    let nodes: Node[] = pocketSession.sessionNodes

    // sessionKey = "blockchain and a hash of the all the nodes in this session, sorted by public key"
    const sessionKey = hashBlockchainNodes(blockchainID, nodes)

    this.pocketSession = pocketSession
    const sessionCacheKey = `session-${sessionKey}`

    const nodesToRemove = await this.redis.smembers(sessionCacheKey)

    if (nodesToRemove.length > 0) {
      nodes = nodes.filter(({ publicKey }) => !nodesToRemove.includes(publicKey))
    }

    if (nodes.length === 0) {
      logger.log('warn', `SESSION: ${sessionKey} has exhausted all node relays`, {
        requestID: requestID,
        relayType: 'APP',
        typeID: application.id,
        serviceNode: '',
      })
      return new Error("session doesn't have any available nodes")
    }

    let syncCheckPromise: Promise<Node[]>
    let syncCheckedNodes: Node[]

    let chainCheckPromise: Promise<Node[]>
    let chainCheckedNodes: Node[]

    if (blockchainIDCheck) {
      // Check Chain ID
      const chainIDOptions: ChainIDFilterOptions = {
        nodes,
        requestID,
        blockchainID,
        pocketAAT,
        applicationID: application.id,
        applicationPublicKey: application.gatewayAAT.applicationPublicKey,
        chainCheck: blockchainIDCheck,
        chainID: parseInt(blockchainChainID),
        pocket: this.pocket,
        pocketConfiguration: this.pocketConfiguration,
        pocketSession,
      }

      chainCheckPromise = this.chainChecker.chainIDFilter(chainIDOptions)
    }

    if (blockchainSyncCheck) {
      // Check Sync
      const consensusFilterOptions: ConsensusFilterOptions = {
        nodes,
        requestID,
        syncCheckOptions: blockchainSyncCheck,
        blockchainID,
        blockchainSyncBackup,
        applicationID: application.id,
        applicationPublicKey: application.gatewayAAT.applicationPublicKey,
        pocket: this.pocket,
        pocketAAT,
        pocketConfiguration: this.pocketConfiguration,
        pocketSession,
      }

      syncCheckPromise = this.syncChecker.consensusFilter(consensusFilterOptions)
    }

    const checkersPromise = Promise.allSettled([chainCheckPromise, syncCheckPromise])

    const [chainCheckResult, syncCheckResult] = await checkersPromise

    if (blockchainIDCheck) {
      if (isCheckPromiseResolved(chainCheckResult)) {
        chainCheckedNodes = (chainCheckResult as PromiseFulfilledResult<Node[]>).value
      } else {
        const error = 'ChainID check failure: '

        const method = 'checks'

        this.metricsRecorder
          .recordMetric({
            requestID,
            applicationID: application.id,
            applicationPublicKey: application.gatewayAAT.applicationPublicKey,
            blockchainID,
            serviceNode: 'session-failure',
            relayStart,
            result: 500,
            bytes: Buffer.byteLength(error, 'utf8'),
            delivered: false,
            fallback: false,
            method,
            error,
            origin: this.origin,
            data,
            pocketSession,
          })
          .catch(function log(e) {
            logger.log('error', 'Error recording metrics: ' + e, {
              requestID: requestID,
              relayType: 'APP',
              typeID: application.id,
              serviceNode: 'session-failure',
            })
          })

        return new Error('ChainID check failure; using fallbacks')
      }
    }

    if (blockchainSyncCheck) {
      if (isCheckPromiseResolved(syncCheckResult)) {
        syncCheckedNodes = (syncCheckResult as PromiseFulfilledResult<Node[]>).value
      } else {
        const error = 'Sync check failure'
        const method = 'checks'

        this.metricsRecorder
          .recordMetric({
            requestID,
            applicationID: application.id,
            applicationPublicKey: application.gatewayAAT.applicationPublicKey,
            blockchainID,
            serviceNode: 'session-failure',
            relayStart,
            result: 500,
            bytes: Buffer.byteLength(error, 'utf8'),
            delivered: false,
            fallback: false,
            method,
            error,
            origin: this.origin,
            data,
            pocketSession,
          })
          .catch(function log(e) {
            logger.log('error', 'Error recording metrics: ' + e, {
              requestID: requestID,
              relayType: 'APP',
              typeID: application.id,
              serviceNode: 'session-failure',
            })
          })

        return new Error('Sync check failure; using fallbacks')
      }

      // EVM-chains always have chain/sync checks.
      if (blockchainIDCheck && blockchainSyncCheck) {
        const filteredNodes = filterCheckedNodes(syncCheckedNodes, chainCheckedNodes)

        // There's a chance that no nodes passes both checks.
        if (filteredNodes.length > 0) {
          nodes = filteredNodes
        } else {
          return new Error('Sync / chain check failure; using fallbacks')
        }
      } else if (syncCheckedNodes.length > 0) {
        // For non-EVM chains that only have sync check, like pocket.
        nodes = syncCheckedNodes
      }
    }

    let node: Node
    let cherryPick = true

    const { preferredNodeAddress } = nodeSticker
    // Before cherry picking, check to see if preferred node is in the set of good nodes
    const preferredNodeIndex = nodes.findIndex((x) => x.address === preferredNodeAddress)

    if (preferredNodeAddress && preferredNodeIndex >= 0) {
      node = nodes[preferredNodeIndex]

      // If node have exceeding errors, remove stickiness.
      const errorCount = await nodeSticker.getErrorCount()

      if (errorCount > 5) {
<<<<<<< HEAD
        await nodeSticker.remove(requestID, blockchainID, application.id)
=======
        await nodeSticker.remove()
>>>>>>> 392001b7
      } else {
        cherryPick = false
      }
    }

    if (cherryPick) {
      node = await this.cherryPicker.cherryPickNode(application, nodes, blockchainID, requestID)
    }

    if (this.checkDebug) {
      logger.log('debug', JSON.stringify(pocketSession), {
        requestID: requestID,
        relayType: 'APP',
        typeID: application.id,
        serviceNode: node?.publicKey,
      })
    }

    // Adjust Pocket Configuration for a custom requestTimeOut
    let relayConfiguration = this.pocketConfiguration

    if (requestTimeOut) {
      relayConfiguration = updateConfiguration(this.pocketConfiguration, requestTimeOut)
    }

    // Send relay and process return: RelayResponse, RpcError, ConsensusNode, or undefined
    const relayResponse = await this.pocket.sendRelay(
      data,
      blockchainID,
      pocketAAT,
      relayConfiguration,
      undefined,
      httpMethod,
      relayPath,
      node,
      undefined,
      requestID
    )

    if (this.checkDebug) {
      logger.log('debug', JSON.stringify(relayConfiguration), {
        requestID: requestID,
        relayType: 'APP',
        typeID: application.id,
        serviceNode: node?.publicKey,
      })
      logger.log('debug', JSON.stringify(relayResponse), {
        requestID: requestID,
        relayType: 'APP',
        typeID: application.id,
        serviceNode: node?.publicKey,
      })
    }

    // Success
    if (relayResponse instanceof RelayResponse) {
      // First, check for the format of the result; Pocket Nodes will return relays that include
      // erroneous results like "invalid host specified" when the node is configured incorrectly.
      // Those results are still marked as 200:success.
      // To filter them out, we will enforce result formats on certain blockchains. If the
      // relay result is not in the correct format, this was not a successful relay.
      if (
        blockchainEnforceResult && // Is this blockchain marked for result enforcement // and
        blockchainEnforceResult.toLowerCase() === 'json' && // the check is for JSON // and
        (!checkEnforcementJSON(relayResponse.payload) || // the relay response is not valid JSON // or
          (isRelayError(relayResponse.payload) && !isUserError(relayResponse.payload))) // check if the payload indicates relay error, not a user error
      ) {
        // then this result is invalid
        return new RelayError(relayResponse.payload, 503, relayResponse.proof.servicerPubKey)
      } else {
        await nodeSticker.setStickinessKey(blockchainID, application.id, node.address)

        // Success
        return relayResponse
      }
      // Error
    } else if (relayResponse instanceof Error) {
      // Remove node from session if error is due to max relays allowed reached
      if (relayResponse.message === MAX_RELAYS_ERROR) {
        await removeNodeFromSession(this.redis, blockchainID, (pocketSession as Session).sessionNodes, node.publicKey)
      }
      return new RelayError(relayResponse.message, 500, node?.publicKey)
      // ConsensusNode
    } else {
      // TODO: ConsensusNode is a possible return
      return new Error('relayResponse is undefined')
    }
  }

  async enforceLimits(
    // eslint-disable-next-line @typescript-eslint/no-explicit-any
    parsedRawData: Record<string, any>,
    blockchainID: string,
    logLimitBlocks: number
  ): Promise<void | Error> {
    let limiterResponse: Promise<void | Error>

    if (blockchainID === '0021') {
      limiterResponse = enforceEVMLimits(parsedRawData, blockchainID, logLimitBlocks, this.altruists)
    }

    return limiterResponse
  }

  updateConfigurationTimeout(pocketConfiguration: Configuration): Configuration {
    return new Configuration(
      pocketConfiguration.maxDispatchers,
      pocketConfiguration.maxSessions,
      pocketConfiguration.consensusNodeCount,
      4000,
      pocketConfiguration.acceptDisputedResponses,
      pocketConfiguration.sessionBlockFrequency,
      pocketConfiguration.blockTime,
      pocketConfiguration.maxSessionRefreshRetries,
      pocketConfiguration.validateRelayResponses,
      pocketConfiguration.rejectSelfSignedCertificates
    )
  }
}<|MERGE_RESOLUTION|>--- conflicted
+++ resolved
@@ -285,11 +285,7 @@
               const errorCount = await nodeSticker.increaseErrorCount()
 
               if (errorCount > 5) {
-<<<<<<< HEAD
                 await nodeSticker.remove(requestID, blockchainID, application.id)
-=======
-                await nodeSticker.remove()
->>>>>>> 392001b7
               }
             }
 
@@ -505,17 +501,17 @@
     const aatParams: [string, string, string, string] =
       this.aatPlan === AatPlans.FREEMIUM
         ? [
-            application.gatewayAAT.version,
-            application.freeTierAAT.clientPublicKey,
-            application.freeTierAAT.applicationPublicKey,
-            application.freeTierAAT.applicationSignature,
-          ]
+          application.gatewayAAT.version,
+          application.freeTierAAT.clientPublicKey,
+          application.freeTierAAT.applicationPublicKey,
+          application.freeTierAAT.applicationSignature,
+        ]
         : [
-            application.gatewayAAT.version,
-            application.gatewayAAT.clientPublicKey,
-            application.gatewayAAT.applicationPublicKey,
-            application.gatewayAAT.applicationSignature,
-          ]
+          application.gatewayAAT.version,
+          application.gatewayAAT.clientPublicKey,
+          application.gatewayAAT.applicationPublicKey,
+          application.gatewayAAT.applicationSignature,
+        ]
 
     // Checks pass; create AAT
     const pocketAAT = new PocketAAT(...aatParams)
@@ -721,11 +717,7 @@
       const errorCount = await nodeSticker.getErrorCount()
 
       if (errorCount > 5) {
-<<<<<<< HEAD
         await nodeSticker.remove(requestID, blockchainID, application.id)
-=======
-        await nodeSticker.remove()
->>>>>>> 392001b7
       } else {
         cherryPick = false
       }
