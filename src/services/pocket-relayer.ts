import axios, { AxiosRequestConfig, Method } from 'axios'
import { Redis } from 'ioredis'
import { JSONObject } from '@loopback/context'
import { HttpErrors } from '@loopback/rest'
import { PocketAAT, Session, RelayResponse, Pocket, Configuration, HTTPMethod, Node } from '@pokt-network/pocket-js'
import AatPlans from '../config/aat-plans.json'
import { RelayError } from '../errors/types'
import { Applications } from '../models'
import { BlockchainsRepository } from '../repositories'
import { CherryPicker } from '../services/cherry-picker'
import { MetricsRecorder } from '../services/metrics-recorder'
import { removeNodeFromSession } from '../utils/cache'
import { MAX_RELAYS_ERROR } from '../utils/constants'
import {
  checkEnforcementJSON,
  isRelayError,
  isUserError,
  checkWhitelist,
  checkSecretKey,
  SecretKeyDetails,
} from '../utils/enforcements'
import { hashBlockchainNodes } from '../utils/helpers'
import { parseMethod } from '../utils/parsing'
import { updateConfiguration } from '../utils/pocket'
import { filterCheckedNodes, isCheckPromiseResolved, loadBlockchain } from '../utils/relayer'
<<<<<<< HEAD
import { SendRelayOptions, StickinessOptions } from '../utils/types'
import { PocketChainChecker } from './chain-checker-new'
import { enforceEVMLimits } from './limiter'
import { PocketSyncChecker, SyncCheckOptions } from './sync-checker-new'
=======
import { SendRelayOptions } from '../utils/types'
import { enforceEVMLimits } from './limiter'
import { NodeSticker } from './node-sticker'
>>>>>>> 2bb4aada
const logger = require('../services/logger')

export class PocketRelayer {
  host: string
  origin: string
  userAgent: string
  ipAddress: string
  pocket: Pocket
  pocketConfiguration: Configuration
  cherryPicker: CherryPicker
  metricsRecorder: MetricsRecorder
  syncChecker: PocketSyncChecker
  chainChecker: PocketChainChecker
  redis: Redis
  databaseEncryptionKey: string
  secretKey: string
  relayRetries: number
  blockchainsRepository: BlockchainsRepository
  checkDebug: boolean
  altruists: JSONObject
  aatPlan: string
  defaultLogLimitBlocks: number
  pocketSession: Session
  alwaysRedirectToAltruists: boolean

  constructor({
    host,
    origin,
    userAgent,
    ipAddress,
    pocket,
    pocketConfiguration,
    cherryPicker,
    metricsRecorder,
    syncChecker,
    chainChecker,
    redis,
    databaseEncryptionKey,
    secretKey,
    relayRetries,
    blockchainsRepository,
    checkDebug,
    altruists,
    aatPlan,
    defaultLogLimitBlocks,
    alwaysRedirectToAltruists = false,
  }: {
    host: string
    origin: string
    userAgent: string
    ipAddress: string
    pocket: Pocket
    pocketConfiguration: Configuration
    cherryPicker: CherryPicker
    metricsRecorder: MetricsRecorder
    syncChecker: PocketSyncChecker
    chainChecker: PocketChainChecker
    redis: Redis
    databaseEncryptionKey: string
    secretKey: string
    relayRetries: number
    blockchainsRepository: BlockchainsRepository
    checkDebug: boolean
    altruists: string
    aatPlan: string
    defaultLogLimitBlocks: number
    alwaysRedirectToAltruists?: boolean
  }) {
    this.host = host
    this.origin = origin
    this.userAgent = userAgent
    this.ipAddress = ipAddress
    this.pocket = pocket
    this.pocketConfiguration = pocketConfiguration
    this.cherryPicker = cherryPicker
    this.metricsRecorder = metricsRecorder
    this.syncChecker = syncChecker
    this.chainChecker = chainChecker
    this.redis = redis
    this.databaseEncryptionKey = databaseEncryptionKey
    this.secretKey = secretKey
    this.relayRetries = relayRetries
    this.blockchainsRepository = blockchainsRepository
    this.checkDebug = checkDebug
    this.aatPlan = aatPlan
    this.defaultLogLimitBlocks = defaultLogLimitBlocks
    this.alwaysRedirectToAltruists = alwaysRedirectToAltruists

    // Create the array of altruist relayers as last resort
    this.altruists = JSON.parse(altruists)
  }

  async sendRelay({
    rawData,
    relayPath,
    httpMethod,
    application,
    requestID,
    requestTimeOut,
    overallTimeOut,
    relayRetries,
    stickinessOptions,
    logLimitBlocks,
  }: SendRelayOptions): Promise<string | Error> {
    if (relayRetries !== undefined && relayRetries >= 0) {
      this.relayRetries = relayRetries
    }
    const {
      blockchainEnforceResult,
      blockchainSyncCheck,
      blockchainIDCheck,
      blockchainID,
      blockchainChainID,
      blockchainLogLimitBlocks,
    } = await loadBlockchain(this.host, this.redis, this.blockchainsRepository, this.defaultLogLimitBlocks).catch(
      () => {
        logger.log('error', `Incorrect blockchain: ${this.host}`, {
          origin: this.origin,
        })
        throw new HttpErrors.BadRequest(`Incorrect blockchain: ${this.host}`)
      }
    )

    const { preferredNodeAddress } = stickinessOptions
    const nodeSticker = new NodeSticker(
      stickinessOptions,
      blockchainID,
      this.ipAddress,
      this.redis,
      rawData,
      requestID,
      application.id
    )

    const overallStart = process.hrtime()

    // Check for lb-specific log limits
    if (logLimitBlocks === undefined || logLimitBlocks <= 0) {
      logLimitBlocks = blockchainLogLimitBlocks
    }

    // This converts the raw data into formatted JSON then back to a string for relaying.
    // This allows us to take in both [{},{}] arrays of JSON and plain JSON and removes
    // extraneous characters like newlines and tabs from the rawData.
    // Normally the arrays of JSON do not pass the AJV validation used by Loopback.

    const parsedRawData = Object.keys(rawData).length > 0 ? JSON.parse(rawData.toString()) : JSON.stringify(rawData)
    const limitation = await this.enforceLimits(parsedRawData, blockchainID, logLimitBlocks)
    const data = JSON.stringify(parsedRawData)

    if (limitation instanceof Error) {
      logger.log('error', `LIMITATION ERROR ${blockchainID} req: ${data}`, {
        blockchainID,
        requestID: requestID,
        relayType: 'APP',
        error: `${parsedRawData.method} method limitations exceeded.`,
        typeID: application.id,
        serviceNode: '',
        origin: this.origin,
      })
      return limitation
    }
    const method = parseMethod(parsedRawData)
    const fallbackAvailable = this.altruists[blockchainID] !== undefined ? true : false

    try {
      if (!this.alwaysRedirectToAltruists) {
        // Retries if applicable
        for (let x = 0; x <= this.relayRetries; x++) {
          const relayStart = process.hrtime()

          // Compute the overall time taken on this LB request
          const overallCurrent = process.hrtime(overallStart)
          const overallCurrentElasped = Math.round((overallCurrent[0] * 1e9 + overallCurrent[1]) / 1e6)

          if (overallTimeOut && overallCurrentElasped > overallTimeOut) {
            logger.log('error', 'Overall Timeout exceeded: ' + overallTimeOut, {
              requestID: requestID,
              relayType: 'APP',
              typeID: application.id,
              serviceNode: '',
            })
            return new HttpErrors.GatewayTimeout('Overall Timeout exceeded: ' + overallTimeOut)
          }

          // Send this relay attempt
          const relayResponse = await this._sendRelay({
            data,
            relayPath,
            httpMethod,
            requestID,
            application,
            requestTimeOut,
            blockchainID,
            blockchainEnforceResult,
            blockchainSyncCheck,
            blockchainIDCheck,
            blockchainChainID,
            nodeSticker,
            blockchainSyncBackup: String(this.altruists[blockchainID]),
          })

          if (!(relayResponse instanceof Error)) {
            // Record success metric
            this.metricsRecorder
              .recordMetric({
                requestID: requestID,
                applicationID: application.id,
                applicationPublicKey: application.gatewayAAT.applicationPublicKey,
                blockchainID,
                serviceNode: relayResponse.proof.servicerPubKey,
                relayStart,
                result: 200,
                bytes: Buffer.byteLength(relayResponse.payload, 'utf8'),
                delivered: false,
                fallback: false,
                method: method,
                error: undefined,
                origin: this.origin,
                data,
                pocketSession: this.pocketSession,
                sticky: await NodeSticker.stickyRelayResult(preferredNodeAddress, relayResponse.proof.servicerPubKey),
              })
              .catch(function log(e) {
                logger.log('error', 'Error recording metrics: ' + e, {
                  requestID: requestID,
                  relayType: 'APP',
                  typeID: application.id,
                  serviceNode: relayResponse.proof.servicerPubKey,
                })
              })

            // Clear error log
            await this.redis.del(blockchainID + '-' + relayResponse.proof.servicerPubKey + '-errors')

            // If return payload is valid JSON, turn it into an object so it is sent with content-type: json
            if (
              blockchainEnforceResult && // Is this blockchain marked for result enforcement // and
              blockchainEnforceResult.toLowerCase() === 'json' // the check is for JSON
            ) {
              return JSON.parse(relayResponse.payload)
            }
            return relayResponse.payload
          } else if (relayResponse instanceof RelayError) {
            // Record failure metric, retry if possible or fallback
            // If this is the last retry and fallback is available, mark the error not delivered
            const errorDelivered = x === this.relayRetries && fallbackAvailable ? false : true

            // Increment error log
            await this.redis.incr(blockchainID + '-' + relayResponse.servicer_node + '-errors')
            await this.redis.expire(blockchainID + '-' + relayResponse.servicer_node + '-errors', 3600)

            let error = relayResponse.message

            if (typeof relayResponse.message === 'object') {
              error = JSON.stringify(relayResponse.message)
            }

            // If sticky and is over error threshold, remove stickiness
            const sticky = await NodeSticker.stickyRelayResult(preferredNodeAddress, relayResponse.servicer_node)

            if (sticky === 'SUCCESS') {
              const errorCount = await nodeSticker.increaseErrorCount()

              if (errorCount > 5) {
                await nodeSticker.remove('error limit exceeded')
              }
            }

            this.metricsRecorder
              .recordMetric({
                requestID,
                applicationID: application.id,
                applicationPublicKey: application.gatewayAAT.applicationPublicKey,
                blockchainID,
                serviceNode: relayResponse.servicer_node,
                relayStart,
                result: 500,
                bytes: Buffer.byteLength(relayResponse.message, 'utf8'),
                delivered: errorDelivered,
                fallback: false,
                method,
                error,
                origin: this.origin,
                data,
                pocketSession: this.pocketSession,
                sticky,
              })
              .catch(function log(e) {
                logger.log('error', 'Error recording metrics: ' + e, {
                  requestID: requestID,
                  relayType: 'APP',
                  typeID: application.id,
                  serviceNode: relayResponse.servicer_node,
                })
              })
          }
        }
      }
    } catch (e) {
      // Explicit Http errors should be propagated so they can be sent as a response
      if (HttpErrors.isHttpError(e)) {
        throw e
      }

      logger.log('error', 'ERROR relaying through node: ' + e, {
        requestID,
        relayType: 'APP',
        typeID: application.id,
        error: e,
        serviceNode: '',
      })
    }

    // Exhausted network relay attempts; use fallback
    if (fallbackAvailable) {
      const relayStart = process.hrtime()
      let axiosConfig: AxiosRequestConfig = {}

      // Add relay path to URL
      const altruistURL =
        relayPath === undefined || relayPath === ''
          ? (this.altruists[blockchainID] as string)
          : `${this.altruists[blockchainID]}${relayPath}`

      // Remove user/pass from the altruist URL
      const redactedAltruistURL = String(this.altruists[blockchainID])?.replace(/[\w]*:\/\/[^\/]*@/g, '')

      if (httpMethod === 'POST') {
        axiosConfig = {
          method: 'POST',
          url: altruistURL,
          data: rawData.toString(),
          headers: { 'Content-Type': 'application/json' },
        }
      } else {
        axiosConfig = {
          method: httpMethod as Method,
          url: altruistURL,
          data: rawData.toString(),
        }
      }

      if (requestTimeOut) {
        axiosConfig.timeout = requestTimeOut
      }

      try {
        const fallbackResponse = await axios(axiosConfig)

        if (this.checkDebug) {
          logger.log('debug', JSON.stringify(fallbackResponse.data), {
            requestID: requestID,
            relayType: 'FALLBACK',
            typeID: application.id,
            serviceNode: 'fallback:' + redactedAltruistURL,
            error: '',
            elapsedTime: '',
            blockchainID: '',
            origin: this.origin,
          })
        }

        if (!(fallbackResponse instanceof Error)) {
          const responseParsed = JSON.stringify(fallbackResponse.data)

          this.metricsRecorder
            .recordMetric({
              requestID: requestID,
              applicationID: application.id,
              applicationPublicKey: application.gatewayAAT.applicationPublicKey,
              blockchainID,
              serviceNode: 'fallback:' + redactedAltruistURL,
              relayStart,
              result: 200,
              bytes: Buffer.byteLength(responseParsed, 'utf8'),
              delivered: false,
              fallback: true,
              method: method,
              error: undefined,
              origin: this.origin,
              data,
              pocketSession: this.pocketSession,
            })
            .catch(function log(e) {
              logger.log('error', 'Error recording metrics: ' + e, {
                requestID: requestID,
                relayType: 'APP',
                typeID: application.id,
                serviceNode: 'fallback:' + redactedAltruistURL,
              })
            })

          // If return payload is valid JSON, turn it into an object so it is sent with content-type: json
          if (
            blockchainEnforceResult && // Is this blockchain marked for result enforcement and
            blockchainEnforceResult.toLowerCase() === 'json' && // the check is for JSON
            typeof responseParsed === 'string' &&
            (responseParsed.match('{') || responseParsed.match(/'\[{'/g)) // and it matches JSON
          ) {
            return JSON.parse(responseParsed)
          }

          return responseParsed
        } else {
          logger.log('error', JSON.stringify(fallbackResponse), {
            requestID: requestID,
            relayType: 'FALLBACK',
            typeID: application.id,
            serviceNode: 'fallback:' + redactedAltruistURL,
            blockchainID,
            origin: this.origin,
          })
        }
      } catch (e) {
        logger.log('error', e.message, {
          requestID: requestID,
          relayType: 'FALLBACK',
          typeID: application.id,
          serviceNode: 'fallback:' + redactedAltruistURL,
          blockchainID,
          origin: this.origin,
        })
      }
    }
    return new HttpErrors.GatewayTimeout('Relay attempts exhausted')
  }

  // Private function to allow relay retries
  async _sendRelay({
    data,
    relayPath,
    httpMethod,
    requestID,
    application,
    requestTimeOut,
    blockchainEnforceResult,
    blockchainSyncCheck,
    blockchainSyncBackup,
    blockchainIDCheck,
    blockchainID,
    blockchainChainID,
    nodeSticker,
  }: {
    data: string
    relayPath: string
    httpMethod: HTTPMethod
    requestID: string
    application: Applications
    requestTimeOut: number | undefined
    blockchainEnforceResult: string
    blockchainSyncCheck: SyncCheckOptions
    blockchainSyncBackup: string
    blockchainIDCheck: string
    blockchainID: string
    blockchainChainID: string
    nodeSticker: NodeSticker
  }): Promise<RelayResponse | Error> {
    const secretKeyDetails: SecretKeyDetails = {
      secretKey: this.secretKey,
      databaseEncryptionKey: this.databaseEncryptionKey,
    }

    // Secret key check
    if (!checkSecretKey(application, secretKeyDetails)) {
      throw new HttpErrors.Forbidden('SecretKey does not match')
    }

    // Whitelist: origins -- explicit matches
    if (!checkWhitelist(application.gatewaySettings.whitelistOrigins, this.origin, 'explicit')) {
      throw new HttpErrors.Forbidden('Whitelist Origin check failed: ' + this.origin)
    }

    // Whitelist: userAgent -- substring matches
    if (!checkWhitelist(application.gatewaySettings.whitelistUserAgents, this.userAgent, 'substring')) {
      throw new HttpErrors.Forbidden('Whitelist User Agent check failed: ' + this.userAgent)
    }

    const aatParams: [string, string, string, string] =
      this.aatPlan === AatPlans.FREEMIUM
        ? [
            application.gatewayAAT.version,
            application.freeTierAAT.clientPublicKey,
            application.freeTierAAT.applicationPublicKey,
            application.freeTierAAT.applicationSignature,
          ]
        : [
            application.gatewayAAT.version,
            application.gatewayAAT.clientPublicKey,
            application.gatewayAAT.applicationPublicKey,
            application.gatewayAAT.applicationSignature,
          ]

    // Checks pass; create AAT
    const pocketAAT = new PocketAAT(...aatParams)

    // Pull the session so we can get a list of nodes and cherry pick which one to use
    const pocketSession = await this.pocket.sessionManager.getCurrentSession(
      pocketAAT,
      blockchainID,
      this.updateConfigurationTimeout(this.pocketConfiguration),
      2
    )

    if (pocketSession instanceof Error) {
      logger.log('error', 'ERROR obtaining a session: ' + pocketSession.message, {
        relayType: 'APP',
        typeID: application.id,
        origin: this.origin,
        blockchainID,
        requestID,
      })

      return pocketSession
    }

    // Start the relay timer
    const relayStart = process.hrtime()

    let nodes: Node[] = pocketSession.sessionNodes

    // sessionKey = "blockchain and a hash of the all the nodes in this session, sorted by public key"
    const sessionKey = hashBlockchainNodes(blockchainID, nodes)

    this.pocketSession = pocketSession
    const sessionCacheKey = `session-${sessionKey}`

    const exhaustedNodes = await this.redis.smembers(sessionCacheKey)

    if (exhaustedNodes.length > 0) {
      nodes = nodes.filter(({ publicKey }) => !exhaustedNodes.includes(publicKey))
    }

    if (nodes.length === 0) {
      logger.log('warn', `SESSION: ${sessionKey} has exhausted all node relays`, {
        requestID: requestID,
        relayType: 'APP',
        typeID: application.id,
        serviceNode: '',
      })
      return new Error("session doesn't have any available nodes")
    }

    let syncCheckPromise: Promise<Node[]>
    let syncCheckedNodes: Node[]

    let chainCheckPromise: Promise<Node[]>
    let chainCheckedNodes: Node[]

    if (blockchainIDCheck) {
      // Check Chain ID
      chainCheckPromise = this.chainChecker.check(
        nodes,
        blockchainIDCheck,
        parseInt(blockchainChainID),
        blockchainID,
        pocketAAT,
        this.pocketConfiguration,
        pocketSession,
        application.id,
        application.gatewayAAT.applicationPublicKey,
        requestID
      )
    }

    if (blockchainSyncCheck) {
      // Check Sync
      syncCheckPromise = this.syncChecker.check({
        nodes,
        blockchainID,
        pocketAAT,
        pocketSession,
        blockchainSyncBackup,
        requestID,
        syncCheckOptions: blockchainSyncCheck,
        pocketConfiguration: this.pocketConfiguration,
        applicationID: application.id,
        applicationPublicKey: application.gatewayAAT.applicationPublicKey,
      })
    }

    const checkersPromise = Promise.allSettled([chainCheckPromise, syncCheckPromise])

    const [chainCheckResult, syncCheckResult] = await checkersPromise

    if (blockchainIDCheck) {
      if (isCheckPromiseResolved(chainCheckResult)) {
        chainCheckedNodes = (chainCheckResult as PromiseFulfilledResult<Node[]>).value
      } else {
        const error = 'ChainID check failure: '

        const method = 'checks'

        this.metricsRecorder
          .recordMetric({
            requestID,
            applicationID: application.id,
            applicationPublicKey: application.gatewayAAT.applicationPublicKey,
            blockchainID,
            serviceNode: 'session-failure',
            relayStart,
            result: 500,
            bytes: Buffer.byteLength(error, 'utf8'),
            delivered: false,
            fallback: false,
            method,
            error,
            origin: this.origin,
            data,
            pocketSession,
          })
          .catch(function log(e) {
            logger.log('error', 'Error recording metrics: ' + e, {
              requestID: requestID,
              relayType: 'APP',
              typeID: application.id,
              serviceNode: 'session-failure',
            })
          })

        return new Error('ChainID check failure; using fallbacks')
      }
    }

    if (blockchainSyncCheck) {
      if (isCheckPromiseResolved(syncCheckResult)) {
        syncCheckedNodes = (syncCheckResult as PromiseFulfilledResult<Node[]>).value
      } else {
        const error = 'Sync check failure'
        const method = 'checks'

        this.metricsRecorder
          .recordMetric({
            requestID,
            applicationID: application.id,
            applicationPublicKey: application.gatewayAAT.applicationPublicKey,
            blockchainID,
            serviceNode: 'session-failure',
            relayStart,
            result: 500,
            bytes: Buffer.byteLength(error, 'utf8'),
            delivered: false,
            fallback: false,
            method,
            error,
            origin: this.origin,
            data,
            pocketSession,
          })
          .catch(function log(e) {
            logger.log('error', 'Error recording metrics: ' + e, {
              requestID: requestID,
              relayType: 'APP',
              typeID: application.id,
              serviceNode: 'session-failure',
            })
          })

        return new Error('Sync check failure; using fallbacks')
      }

      // EVM-chains always have chain/sync checks.
      if (blockchainIDCheck && blockchainSyncCheck) {
        const filteredNodes = filterCheckedNodes(syncCheckedNodes, chainCheckedNodes)

        // There's a chance that no nodes passes both checks.
        if (filteredNodes.length > 0) {
          nodes = filteredNodes
        } else {
          return new Error('Sync / chain check failure; using fallbacks')
        }
      } else if (syncCheckedNodes.length > 0) {
        // For non-EVM chains that only have sync check, like pocket.
        nodes = syncCheckedNodes
      }
    }

    let node: Node

    if (nodeSticker.preferredNodeAddress) {
      node = await nodeSticker.getStickyNode(nodes, exhaustedNodes)
    }

    if (!node) {
      node = await this.cherryPicker.cherryPickNode(application, nodes, blockchainID, requestID)
    }

    if (this.checkDebug) {
      logger.log('debug', JSON.stringify(pocketSession), {
        requestID: requestID,
        relayType: 'APP',
        typeID: application.id,
        serviceNode: node?.publicKey,
      })
    }

    // Adjust Pocket Configuration for a custom requestTimeOut
    let relayConfiguration = this.pocketConfiguration

    if (requestTimeOut) {
      relayConfiguration = updateConfiguration(this.pocketConfiguration, requestTimeOut)
    }

    // Send relay and process return: RelayResponse, RpcError, ConsensusNode, or undefined
    const relayResponse = await this.pocket.sendRelay(
      data,
      blockchainID,
      pocketAAT,
      relayConfiguration,
      undefined,
      httpMethod,
      relayPath,
      node,
      undefined,
      requestID
    )

    if (this.checkDebug) {
      logger.log('debug', JSON.stringify(relayConfiguration), {
        requestID: requestID,
        relayType: 'APP',
        typeID: application.id,
        serviceNode: node?.publicKey,
      })
      logger.log('debug', JSON.stringify(relayResponse), {
        requestID: requestID,
        relayType: 'APP',
        typeID: application.id,
        serviceNode: node?.publicKey,
      })
    }

    // Success
    if (relayResponse instanceof RelayResponse) {
      // First, check for the format of the result; Pocket Nodes will return relays that include
      // erroneous results like "invalid host specified" when the node is configured incorrectly.
      // Those results are still marked as 200:success.
      // To filter them out, we will enforce result formats on certain blockchains. If the
      // relay result is not in the correct format, this was not a successful relay.
      if (
        blockchainEnforceResult && // Is this blockchain marked for result enforcement // and
        blockchainEnforceResult.toLowerCase() === 'json' && // the check is for JSON // and
        (!checkEnforcementJSON(relayResponse.payload) || // the relay response is not valid JSON // or
          (isRelayError(relayResponse.payload) && !isUserError(relayResponse.payload))) // check if the payload indicates relay error, not a user error
      ) {
        // then this result is invalid
        return new RelayError(relayResponse.payload, 503, relayResponse.proof.servicerPubKey)
      } else {
        await nodeSticker.setStickinessKey(application.id, node.address, this.origin)

        // Success
        return relayResponse
      }
      // Error
    } else if (relayResponse instanceof Error) {
      // Remove node from session if error is due to max relays allowed reached
      if (relayResponse.message === MAX_RELAYS_ERROR) {
        await removeNodeFromSession(this.redis, blockchainID, (pocketSession as Session).sessionNodes, node.publicKey)
      }
      return new RelayError(relayResponse.message, 500, node?.publicKey)
      // ConsensusNode
    } else {
      // TODO: ConsensusNode is a possible return
      return new Error('relayResponse is undefined')
    }
  }

  async enforceLimits(
    // eslint-disable-next-line @typescript-eslint/no-explicit-any
    parsedRawData: Record<string, any>,
    blockchainID: string,
    logLimitBlocks: number
  ): Promise<void | Error> {
    let limiterResponse: Promise<void | Error>

    if (blockchainID === '0021') {
      limiterResponse = enforceEVMLimits(parsedRawData, blockchainID, logLimitBlocks, this.altruists)
    }

    return limiterResponse
  }

  updateConfigurationTimeout(pocketConfiguration: Configuration): Configuration {
    return new Configuration(
      pocketConfiguration.maxDispatchers,
      pocketConfiguration.maxSessions,
      pocketConfiguration.consensusNodeCount,
      4000,
      pocketConfiguration.acceptDisputedResponses,
      pocketConfiguration.sessionBlockFrequency,
      pocketConfiguration.blockTime,
      pocketConfiguration.maxSessionRefreshRetries,
      pocketConfiguration.validateRelayResponses,
      pocketConfiguration.rejectSelfSignedCertificates
    )
  }
}<|MERGE_RESOLUTION|>--- conflicted
+++ resolved
@@ -23,16 +23,11 @@
 import { parseMethod } from '../utils/parsing'
 import { updateConfiguration } from '../utils/pocket'
 import { filterCheckedNodes, isCheckPromiseResolved, loadBlockchain } from '../utils/relayer'
-<<<<<<< HEAD
-import { SendRelayOptions, StickinessOptions } from '../utils/types'
+import { SendRelayOptions } from '../utils/types'
 import { PocketChainChecker } from './chain-checker-new'
 import { enforceEVMLimits } from './limiter'
+import { NodeSticker } from './node-sticker'
 import { PocketSyncChecker, SyncCheckOptions } from './sync-checker-new'
-=======
-import { SendRelayOptions } from '../utils/types'
-import { enforceEVMLimits } from './limiter'
-import { NodeSticker } from './node-sticker'
->>>>>>> 2bb4aada
 const logger = require('../services/logger')
 
 export class PocketRelayer {
