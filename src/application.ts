--- conflicted
+++ resolved
@@ -72,16 +72,12 @@
       ALTRUIST_ONLY_CHAINS,
       REDIS_LOCAL_TTL_FACTOR,
       RATE_LIMITER_URL,
-<<<<<<< HEAD
       RELAY_SECURITY_URL,
       RELAY_SECURITY_HEALTHCHECK_PATH,
-    } = await this.get('configuration.environment.values')
-=======
       RATE_LIMITER_TOKEN,
       GATEWAY_HOST,
     }: // eslint-disable-next-line @typescript-eslint/no-explicit-any
     any = await this.get('configuration.environment.values')
->>>>>>> df7ba999
 
     const environment: string = NODE_ENV || 'production'
     const dispatchURL: string = DISPATCH_URL || ''
@@ -97,13 +93,10 @@
     const altruistOnlyChains: string[] = (ALTRUIST_ONLY_CHAINS || '').replace(' ', '').split(',')
     const ttlFactor = parseFloat(REDIS_LOCAL_TTL_FACTOR) || 1
     const rateLimiterURL: string = RATE_LIMITER_URL || ''
-<<<<<<< HEAD
     const relaySecurityURL: string = RELAY_SECURITY_URL || ''
     const relaySecurityHealthCheckPath = RELAY_SECURITY_HEALTHCHECK_PATH || ''
-=======
     const rateLimiterToken: string = RATE_LIMITER_TOKEN || ''
     const gatewayHost: string = GATEWAY_HOST || 'localhost'
->>>>>>> df7ba999
 
     const influxURLs = (INFLUX_URLS || '').split(',')
     const influxTokens = (INFLUX_TOKENS || '').split(',')
