# Binaries for programs and plugins
*.exe
*.exe~
*.dll
*.so
*.dylib

# Test binary, built with `go test -c`
*.test

# Output of the go coverage tool, specifically when used with LiteIDE
*.out

# Dependency directories (remove the comment below to include it)
# vendor/
node_modules

<<<<<<< HEAD
# env files
=======
*.swp
*/**/*.swp

dist
>>>>>>> d3976e78
.env
.tasks.env<|MERGE_RESOLUTION|>--- conflicted
+++ resolved
@@ -15,13 +15,13 @@
 # vendor/
 node_modules
 
-<<<<<<< HEAD
-# env files
-=======
+# editor files
 *.swp
 */**/*.swp
 
+# build artifacts
 dist
->>>>>>> d3976e78
+
+# env files
 .env
 .tasks.env